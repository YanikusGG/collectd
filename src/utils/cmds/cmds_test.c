--- conflicted
+++ resolved
@@ -296,15 +296,6 @@
 
     status = cmd_parse(input, &cmd, parse_data[i].opts, &err);
     ssnprintf(description, sizeof(description),
-<<<<<<< HEAD
-             "cmd_parse (\"%s\", opts=%p) = "
-             "%d (type=%d [%s]); want %d "
-             "(type=%d [%s])",
-             parse_data[i].input, parse_data[i].opts, status, cmd.type,
-             CMD_TO_STRING(cmd.type), parse_data[i].expected_status,
-             parse_data[i].expected_type,
-             CMD_TO_STRING(parse_data[i].expected_type));
-=======
               "cmd_parse (\"%s\", opts=%p) = "
               "%d (type=%d [%s]); want %d "
               "(type=%d [%s])",
@@ -312,7 +303,6 @@
               CMD_TO_STRING(cmd.type), parse_data[i].expected_status,
               parse_data[i].expected_type,
               CMD_TO_STRING(parse_data[i].expected_type));
->>>>>>> 93c4faca
     result = (status == parse_data[i].expected_status) &&
              (cmd.type == parse_data[i].expected_type);
     LOG(result, description);
