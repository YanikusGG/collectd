/**
 * collectd - src/utils_cmd_getthreshold.c
 * Copyright (C) 2008,2009  Florian octo Forster
 *
 * Permission is hereby granted, free of charge, to any person obtaining a
 * copy of this software and associated documentation files (the "Software"),
 * to deal in the Software without restriction, including without limitation
 * the rights to use, copy, modify, merge, publish, distribute, sublicense,
 * and/or sell copies of the Software, and to permit persons to whom the
 * Software is furnished to do so, subject to the following conditions:
 *
 * The above copyright notice and this permission notice shall be included in
 * all copies or substantial portions of the Software.
 *
 * THE SOFTWARE IS PROVIDED "AS IS", WITHOUT WARRANTY OF ANY KIND, EXPRESS OR
 * IMPLIED, INCLUDING BUT NOT LIMITED TO THE WARRANTIES OF MERCHANTABILITY,
 * FITNESS FOR A PARTICULAR PURPOSE AND NONINFRINGEMENT. IN NO EVENT SHALL THE
 * AUTHORS OR COPYRIGHT HOLDERS BE LIABLE FOR ANY CLAIM, DAMAGES OR OTHER
 * LIABILITY, WHETHER IN AN ACTION OF CONTRACT, TORT OR OTHERWISE, ARISING
 * FROM, OUT OF OR IN CONNECTION WITH THE SOFTWARE OR THE USE OR OTHER
 * DEALINGS IN THE SOFTWARE.
 *
 * Authors:
 *   Florian octo Forster <octo at collectd.org>
 **/

#include "collectd.h"

#include "common.h"
#include "plugin.h"

#include "utils_avltree.h"
#include "utils_cmd_getthreshold.h"
#include "utils_parse_option.h" /* for `parse_string' */
#include "utils_threshold.h"

#define print_to_socket(fh, ...)                                               \
  if (fprintf(fh, __VA_ARGS__) < 0) {                                          \
    char errbuf[1024];                                                         \
    WARNING("handle_getthreshold: failed to write to socket #%i: %s",          \
            fileno(fh), sstrerror(errno, errbuf, sizeof(errbuf)));             \
    return -1;                                                                 \
  }

int handle_getthreshold(FILE *fh, char *buffer) {
  char *command;
  char *identifier;
  char *identifier_copy;

  char *host;
  char *plugin;
  char *plugin_instance;
  char *type;
  char *type_instance;

  threshold_t threshold;

  int status;
  size_t i;

  if ((fh == NULL) || (buffer == NULL))
    return (-1);

  DEBUG("utils_cmd_getthreshold: handle_getthreshold (fh = %p, buffer = %s);",
        (void *)fh, buffer);

  command = NULL;
  status = parse_string(&buffer, &command);
  if (status != 0) {
    print_to_socket(fh, "-1 Cannot parse command.\n");
    return (-1);
  }
  assert(command != NULL);

  if (strcasecmp("GETTHRESHOLD", command) != 0) {
    print_to_socket(fh, "-1 Unexpected command: `%s'.\n", command);
    return (-1);
  }

  identifier = NULL;
  status = parse_string(&buffer, &identifier);
  if (status != 0) {
    print_to_socket(fh, "-1 Cannot parse identifier.\n");
    return (-1);
  }
  assert(identifier != NULL);

  if (*buffer != 0) {
    print_to_socket(fh, "-1 Garbage after end of command: %s\n", buffer);
    return (-1);
  }

  /* parse_identifier() modifies its first argument,
   * returning pointers into it */
<<<<<<< HEAD
  identifier_copy = sstrdup (identifier);

  status = parse_identifier (identifier_copy, &host,
      &plugin, &plugin_instance,
      &type, &type_instance,
      /* default_host = */ NULL);
  if (status != 0)
  {
    DEBUG ("handle_getthreshold: Cannot parse identifier `%s'.", identifier);
    print_to_socket (fh, "-1 Cannot parse identifier `%s'.\n", identifier);
    sfree (identifier_copy);
=======
  identifier_copy = sstrdup(identifier);

  status = parse_identifier(identifier_copy, &host, &plugin, &plugin_instance,
                            &type, &type_instance);
  if (status != 0) {
    DEBUG("handle_getthreshold: Cannot parse identifier `%s'.", identifier);
    print_to_socket(fh, "-1 Cannot parse identifier `%s'.\n", identifier);
    sfree(identifier_copy);
>>>>>>> 79963d13
    return (-1);
  }

  value_list_t vl = {.values = NULL};
  sstrncpy(vl.host, host, sizeof(vl.host));
  sstrncpy(vl.plugin, plugin, sizeof(vl.plugin));
  if (plugin_instance != NULL)
    sstrncpy(vl.plugin_instance, plugin_instance, sizeof(vl.plugin_instance));
  sstrncpy(vl.type, type, sizeof(vl.type));
  if (type_instance != NULL)
    sstrncpy(vl.type_instance, type_instance, sizeof(vl.type_instance));
  sfree(identifier_copy);

  status = ut_search_threshold(&vl, &threshold);
  if (status == ENOENT) {
    print_to_socket(fh, "-1 No threshold found for identifier %s\n",
                    identifier);
    return (0);
  } else if (status != 0) {
    print_to_socket(fh, "-1 Error while looking up threshold: %i\n", status);
    return (-1);
  }

  /* Lets count the number of lines we'll return. */
  i = 0;
  if (threshold.host[0] != 0)
    i++;
  if (threshold.plugin[0] != 0)
    i++;
  if (threshold.plugin_instance[0] != 0)
    i++;
  if (threshold.type[0] != 0)
    i++;
  if (threshold.type_instance[0] != 0)
    i++;
  if (threshold.data_source[0] != 0)
    i++;
  if (!isnan(threshold.warning_min))
    i++;
  if (!isnan(threshold.warning_max))
    i++;
  if (!isnan(threshold.failure_min))
    i++;
  if (!isnan(threshold.failure_max))
    i++;
  if (threshold.hysteresis > 0.0)
    i++;
  if (threshold.hits > 1)
    i++;

  /* Print the response */
  print_to_socket(fh, "%zu Threshold found\n", i);

  if (threshold.host[0] != 0)
    print_to_socket(fh, "Host: %s\n", threshold.host) if (
        threshold.plugin[0] !=
        0) print_to_socket(fh, "Plugin: %s\n",
                           threshold.plugin) if (threshold.plugin_instance[0] !=
                                                 0)
        print_to_socket(fh, "Plugin Instance: %s\n",
                        threshold.plugin_instance) if (threshold.type[0] != 0)
            print_to_socket(fh, "Type: %s\n", threshold.type) if (
                threshold.type_instance[0] !=
                0) print_to_socket(fh, "Type Instance: %s\n",
                                   threshold
                                       .type_instance) if (threshold.data_source
                                                               [0] != 0)
                print_to_socket(
                    fh, "Data Source: %s\n",
                    threshold.data_source) if (!isnan(threshold.warning_min))
                    print_to_socket(
                        fh, "Warning Min: %g\n",
                        threshold
                            .warning_min) if (!isnan(threshold.warning_max))
                        print_to_socket(
                            fh, "Warning Max: %g\n",
                            threshold
                                .warning_max) if (!isnan(threshold.failure_min))
                            print_to_socket(
                                fh, "Failure Min: %g\n",
                                threshold
                                    .failure_min) if (!isnan(threshold
                                                                 .failure_max))
                                print_to_socket(
                                    fh, "Failure Max: %g\n",
                                    threshold.failure_max) if (threshold
                                                                   .hysteresis >
                                                               0.0)
                                    print_to_socket(
                                        fh, "Hysteresis: %g\n",
                                        threshold.hysteresis) if (threshold
                                                                      .hits > 1)
                                        print_to_socket(fh, "Hits: %i\n",
                                                        threshold.hits)

                                            return (0);
} /* int handle_getthreshold */

/* vim: set sw=2 sts=2 ts=8 et : */<|MERGE_RESOLUTION|>--- conflicted
+++ resolved
@@ -92,28 +92,15 @@
 
   /* parse_identifier() modifies its first argument,
    * returning pointers into it */
-<<<<<<< HEAD
-  identifier_copy = sstrdup (identifier);
-
-  status = parse_identifier (identifier_copy, &host,
-      &plugin, &plugin_instance,
-      &type, &type_instance,
-      /* default_host = */ NULL);
-  if (status != 0)
-  {
-    DEBUG ("handle_getthreshold: Cannot parse identifier `%s'.", identifier);
-    print_to_socket (fh, "-1 Cannot parse identifier `%s'.\n", identifier);
-    sfree (identifier_copy);
-=======
   identifier_copy = sstrdup(identifier);
 
   status = parse_identifier(identifier_copy, &host, &plugin, &plugin_instance,
-                            &type, &type_instance);
+                            &type, &type_instance,
+                            /* default_host = */ NULL);
   if (status != 0) {
     DEBUG("handle_getthreshold: Cannot parse identifier `%s'.", identifier);
     print_to_socket(fh, "-1 Cannot parse identifier `%s'.\n", identifier);
     sfree(identifier_copy);
->>>>>>> 79963d13
     return (-1);
   }
 
