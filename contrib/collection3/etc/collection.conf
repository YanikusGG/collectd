--- conflicted
+++ resolved
@@ -47,7 +47,6 @@
   Color starting     ff00ff
   Color waiting      ffb000
 </Type>
-<<<<<<< HEAD
 <Type arc_counts>
   Module ArcCounts
   RRDTitle "ARC {type_instance} on {hostname}"
@@ -93,14 +92,13 @@
   RRDFormat "%4.1lf"
   RRDOptions -l 0
   DSName "value Hit ratio"
-=======
+</Type>
 <Type cache_ratio>
   DataSources value
   DSName value Percent
   RRDTitle "Cache hit ratio for {plugin_instance} {type_instance}"
   RRDVerticalLabel "Percent"
   RRDFormat "%5.1lf %%"
->>>>>>> a9d3d970
 </Type>
 <Type cpu>
   Module GenericStacked
