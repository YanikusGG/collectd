--- conflicted
+++ resolved
@@ -570,19 +570,22 @@
 			/* host = */ "", vl->plugin, vl->plugin_instance,
 			vl->type, vl->type_instance);
 	if (host->always_append_ds || (ds->ds_num > 1))
-		if (host->event_service_prefix == NULL || host->event_service_prefix[0] == '\0')
-			ssnprintf (service_buffer, sizeof (service_buffer),
-					"%s/%s", &name_buffer[1], ds->ds[index].name);
+	{
+		if (host->event_service_prefix == NULL)
+			ssnprintf (service_buffer, sizeof (service_buffer), "%s/%s",
+					&name_buffer[1], ds->ds[index].name);
 		else
-			ssnprintf (service_buffer, sizeof (service_buffer),
-					"%s%s/%s", host->event_service_prefix, &name_buffer[1], ds->ds[index].name);
+			ssnprintf (service_buffer, sizeof (service_buffer), "%s%s/%s",
+					host->event_service_prefix, &name_buffer[1], ds->ds[index].name);
+	}
 	else
-		if (host->event_service_prefix == NULL || host->event_service_prefix[0] == '\0')
-			sstrncpy (service_buffer, &name_buffer[1],
-					sizeof (service_buffer));
+	{
+		if (host->event_service_prefix == NULL)
+			sstrncpy (service_buffer, &name_buffer[1], sizeof (service_buffer));
 		else
-			ssnprintf (service_buffer, sizeof (service_buffer),
-					"%s%s", host->event_service_prefix, &name_buffer[1]);
+			ssnprintf (service_buffer, sizeof (service_buffer), "%s%s",
+					host->event_service_prefix, &name_buffer[1]);
+	}
 
 	event->service = strdup (service_buffer);
 
@@ -760,29 +763,18 @@
 			status = cf_util_get_string (child, &host->node);
 			if (status != 0)
 				break;
-<<<<<<< HEAD
 		} else if (strcasecmp ("Notifications", child->key) == 0) {
 			status = cf_util_get_boolean(child, &host->notifications);
 			if (status != 0)
 				break;
+		} else if (strcasecmp ("EventServicePrefix", child->key) == 0) {
+			status = cf_util_get_string (child, &host->event_service_prefix);
+			if (status != 0)
+				break;
 		} else if (strcasecmp ("CheckThresholds", child->key) == 0) {
 			status = cf_util_get_boolean(child, &host->check_thresholds);
 			if (status != 0)
 				break;
-=======
-        } else if (strcasecmp ("Notifications", child->key) == 0) {
-            status = cf_util_get_boolean(child, &host->notifications);
-            if (status != 0)
-                break;
-        } else if (strcasecmp ("EventServicePrefix", child->key) == 0) {
-            status = cf_util_get_string (child, &host->event_service_prefix);
-            if (status != 0)
-                break;
-        } else if (strcasecmp ("CheckThresholds", child->key) == 0) {
-            status = cf_util_get_boolean(child, &host->check_thresholds);
-            if (status != 0)
-                break;
->>>>>>> b87c5759
 		} else if (strcasecmp ("Port", child->key) == 0) {
 			status = cf_util_get_service (child, &host->service);
 			if (status != 0) {
