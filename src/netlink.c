--- conflicted
+++ resolved
@@ -403,12 +403,8 @@
     return MNL_CB_OK;
 
   if (mnl_attr_get_type(attr) == TCA_STATS_BASIC) {
-<<<<<<< HEAD
     if (mnl_attr_validate2(attr, MNL_TYPE_UNSPEC, sizeof(*q_stats->bs)) < 0) {
-=======
-    if (mnl_attr_validate2(attr, MNL_TYPE_UNSPEC, sizeof(**bs)) < 0) {
       char errbuf[1024];
->>>>>>> cb6b71db
       ERROR("netlink plugin: qos_attr_cb: TCA_STATS_BASIC mnl_attr_validate2 "
             "failed: %s",
             sstrerror(errno, errbuf, sizeof(errbuf)));
@@ -698,15 +694,10 @@
     ret = mnl_socket_recvfrom(nl, buf, sizeof(buf));
   }
   if (ret < 0) {
-<<<<<<< HEAD
-    ERROR("netlink plugin: ir_read: mnl_socket_recvfrom failed.");
-    return -1;
-=======
     char errbuf[1024];
     ERROR("netlink plugin: ir_read: mnl_socket_recvfrom failed: %s",
           sstrerror(errno, errbuf, sizeof(errbuf)));
     return (-1);
->>>>>>> cb6b71db
   }
 
   /* `link_filter_cb' will update `iflist' which is used here to iterate
