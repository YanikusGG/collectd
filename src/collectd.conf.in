--- conflicted
+++ resolved
@@ -1415,11 +1415,8 @@
 #    StoreRates true
 #    AlwaysAppendDS false
 #    EscapeCharacter "_"
-<<<<<<< HEAD
+#    SeparateInstances false
 #    DropDuplicateFields false
-=======
-#    SeparateInstances false
->>>>>>> 02f8dbc0
 #  </Node>
 #</Plugin>
 
