--- conflicted
+++ resolved
@@ -770,29 +770,17 @@
         AC_CACHE_CHECK([whether swapctl takes two arguments],
                 [c_cv_have_swapctl_two_args],
                 AC_COMPILE_IFELSE([AC_LANG_PROGRAM(
-<<<<<<< HEAD
-                                   [[
-AC_INCLUDES_DEFAULT
-=======
 [[
->>>>>>> 21b429b6
 #if HAVE_SYS_SWAP_H && !defined(_LP64) && _FILE_OFFSET_BITS == 64
 #  undef _FILE_OFFSET_BITS
 #  undef _LARGEFILE64_SOURCE
 #endif
 #include <sys/stat.h>
-<<<<<<< HEAD
-#include <sys/swap.h>]],
-                                [[[
-                                int num = swapctl(0, NULL);
-                                ]]]
-=======
 #include <sys/swap.h>
 ]],
 [[
 int num = swapctl(0, NULL);
 ]]
->>>>>>> 21b429b6
                         )],
                         [c_cv_have_swapctl_two_args="yes"],
                         [c_cv_have_swapctl_two_args="no"]
@@ -801,29 +789,18 @@
         AC_CACHE_CHECK([whether swapctl takes three arguments],
                 [c_cv_have_swapctl_three_args],
                 AC_COMPILE_IFELSE(
-<<<<<<< HEAD
-                        [AC_LANG_PROGRAM([[[AC_INCLUDES_DEFAULT
-=======
                         [AC_LANG_PROGRAM(
 [[
->>>>>>> 21b429b6
 #if HAVE_SYS_SWAP_H && !defined(_LP64) && _FILE_OFFSET_BITS == 64
 #  undef _FILE_OFFSET_BITS
 #  undef _LARGEFILE64_SOURCE
 #endif
 #include <sys/stat.h>
-<<<<<<< HEAD
-#include <sys/swap.h>]]],
-                                [[[
-                                int num = swapctl(0, NULL,0);
-                                ]]]
-=======
 #include <sys/swap.h>
 ]],
 [[
 int num = swapctl(0, NULL, 0);
 ]]
->>>>>>> 21b429b6
                         )],
                         [c_cv_have_swapctl_three_args="yes"],
                         [c_cv_have_swapctl_three_args="no"]
@@ -1156,16 +1133,6 @@
 	AC_CACHE_CHECK([whether getmntent takes one argument],
 		[c_cv_have_one_getmntent],
 		AC_COMPILE_IFELSE(
-<<<<<<< HEAD
-			[AC_LANG_PROGRAM([[[AC_INCLUDES_DEFAULT
-#include "$srcdir/src/utils_mount.h"]]],
-				[[[
-				 FILE *fh;
-				 struct mntent *me;
-				 fh = setmntent ("/etc/mtab", "r");
-				 me = getmntent (fh);
-				]]]
-=======
 			[AC_LANG_PROGRAM(
 [[
 #include "$srcdir/src/utils_mount.h"
@@ -1176,7 +1143,6 @@
 fh = setmntent ("/etc/mtab", "r");
 me = getmntent (fh);
 ]]
->>>>>>> 21b429b6
 			)],
 			[c_cv_have_one_getmntent="yes"],
 			[c_cv_have_one_getmntent="no"]
@@ -1185,27 +1151,17 @@
 	AC_CACHE_CHECK([whether getmntent takes two arguments],
 		[c_cv_have_two_getmntent],
 		AC_COMPILE_IFELSE(
-<<<<<<< HEAD
-			[AC_LANG_PROGRAM([[[AC_INCLUDES_DEFAULT
-#include "$srcdir/src/utils_mount.h"]]],
-				[[[
-=======
 			[AC_LANG_PROGRAM(
 [[
 #include "$srcdir/src/utils_mount.h"
 ]],
 [[
->>>>>>> 21b429b6
 				 FILE *fh;
 				 struct mnttab mt;
 				 int status;
 				 fh = fopen ("/etc/mnttab", "r");
 				 status = getmntent (fh, &mt);
-<<<<<<< HEAD
-				]]]
-=======
 ]]
->>>>>>> 21b429b6
 			)],
 			[c_cv_have_two_getmntent="yes"],
 			[c_cv_have_two_getmntent="no"]
@@ -2534,42 +2490,13 @@
 #include <sys/socket.h>])
 
         AC_COMPILE_IFELSE([AC_LANG_PROGRAM(
-<<<<<<< HEAD
-                           [[[
-                            #include <stdio.h>
-                            #include <sys/types.h>
-                            #include <asm/types.h>
-                            #include <sys/socket.h>
-                            #include <linux/netlink.h>
-                            #include <linux/rtnetlink.h>
-                            ]]], [[[
-                                int retval = TCA_STATS2;
-                                return (retval);
-                                ]]]
-                            )],
-                            [AC_DEFINE([HAVE_TCA_STATS2], [1], [True if the enum-member TCA_STATS2 exists])])
-
-	AC_COMPILE_IFELSE([AC_LANG_PROGRAM(
-[[[#include <stdio.h>
-=======
 [[
 #include <stdio.h>
->>>>>>> 21b429b6
 #include <sys/types.h>
 #include <asm/types.h>
 #include <sys/socket.h>
 #include <linux/netlink.h>
 #include <linux/rtnetlink.h>
-<<<<<<< HEAD
-]]], [[[
-int main (void)
-{
-	int retval = TCA_STATS;
-	return (retval);
-}]]])],
-	[AC_DEFINE([HAVE_TCA_STATS], 1, [True if the enum-member TCA_STATS exists])]
-	[]);
-=======
 ]],
 [[
 int retval = TCA_STATS2;
@@ -2593,7 +2520,6 @@
 ]]
 	)],
 	[AC_DEFINE([HAVE_TCA_STATS], 1, [True if the enum-member TCA_STATS exists])])
->>>>>>> 21b429b6
 
 	CFLAGS="$SAVE_CFLAGS"
 fi
@@ -2613,14 +2539,9 @@
 		[if function 'rtnl_dump_filter' expects five arguments],
 		[c_cv_rtnl_dump_filter_five_args],
 		AC_COMPILE_IFELSE([AC_LANG_PROGRAM(
-<<<<<<< HEAD
-                                   [[[
-AC_INCLUDES_DEFAULT
-=======
 [[
 #include <stdio.h>
 #include <sys/types.h>
->>>>>>> 21b429b6
 #include <asm/types.h>
 #include <sys/socket.h>
 #if HAVE_LIBNETLINK_H
@@ -2630,17 +2551,6 @@
 #elif HAVE_LINUX_LIBNETLINK_H
 # include <linux/libnetlink.h>
 #endif
-<<<<<<< HEAD
-				]]], [[[
-if (rtnl_dump_filter(NULL, NULL, NULL, NULL, NULL))
-	return 1;
-return 0;
-				]]]
-			)],
-			[c_cv_rtnl_dump_filter_five_args="yes"],
-			[c_cv_rtnl_dump_filter_five_args="no"]
-		)
-=======
 ]],
 [[
 if (rtnl_dump_filter(NULL, NULL, NULL, NULL, NULL))
@@ -2650,7 +2560,6 @@
 	)],
 	[c_cv_rtnl_dump_filter_five_args="yes"],
 	[c_cv_rtnl_dump_filter_five_args="no"]
->>>>>>> 21b429b6
 	)
 )
 
@@ -2658,14 +2567,9 @@
 		[if function 'rtnl_dump_filter' expects three arguments],
 		[c_cv_rtnl_dump_filter_three_args],
 		AC_COMPILE_IFELSE([AC_LANG_PROGRAM(
-<<<<<<< HEAD
-				[[[
-AC_INCLUDES_DEFAULT
-=======
 [[
 #include <stdio.h>
 #include <sys/types.h>
->>>>>>> 21b429b6
 #include <asm/types.h>
 #include <sys/socket.h>
 #if HAVE_LIBNETLINK_H
@@ -2675,17 +2579,6 @@
 #elif HAVE_LINUX_LIBNETLINK_H
 # include <linux/libnetlink.h>
 #endif
-<<<<<<< HEAD
-				]]], [[[
-if (rtnl_dump_filter(NULL, NULL, NULL))
-	return 1;
-return 0;
-				]]]
-			)],
-			[c_cv_rtnl_dump_filter_three_args="yes"],
-			[c_cv_rtnl_dump_filter_three_args="no"]
-		)
-=======
 ]],
 [[
 if (rtnl_dump_filter(NULL, NULL, NULL))
@@ -2695,7 +2588,6 @@
 	)],
 	[c_cv_rtnl_dump_filter_three_args="yes"],
 	[c_cv_rtnl_dump_filter_three_args="no"]
->>>>>>> 21b429b6
 	)
 )
 
