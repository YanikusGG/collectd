/**
 * collectd - src/smart.c
 * Copyright (C) 2014       Vincent Bernat
 *
 * Permission is hereby granted, free of charge, to any person obtaining a
 * copy of this software and associated documentation files (the "Software"),
 * to deal in the Software without restriction, including without limitation
 * the rights to use, copy, modify, merge, publish, distribute, sublicense,
 * and/or sell copies of the Software, and to permit persons to whom the
 * Software is furnished to do so, subject to the following conditions:
 *
 * The above copyright notice and this permission notice shall be included in
 * all copies or substantial portions of the Software.
 *
 * THE SOFTWARE IS PROVIDED "AS IS", WITHOUT WARRANTY OF ANY KIND, EXPRESS OR
 * IMPLIED, INCLUDING BUT NOT LIMITED TO THE WARRANTIES OF MERCHANTABILITY,
 * FITNESS FOR A PARTICULAR PURPOSE AND NONINFRINGEMENT. IN NO EVENT SHALL THE
 * AUTHORS OR COPYRIGHT HOLDERS BE LIABLE FOR ANY CLAIM, DAMAGES OR OTHER
 * LIABILITY, WHETHER IN AN ACTION OF CONTRACT, TORT OR OTHERWISE, ARISING
 * FROM, OUT OF OR IN CONNECTION WITH THE SOFTWARE OR THE USE OR OTHER
 * DEALINGS IN THE SOFTWARE.
 *
 * Authors:
 *   Vincent Bernat <vbe at exoscale.ch>
 *   Maciej Fijalkowski <maciej.fijalkowski@intel.com>
 *   Bartlomiej Kotlowski <bartlomiej.kotlowski@intel.com>
<<<<<<< HEAD
=======
 *   Slawomir Strehlau <slawomir.strehlau@intel.com>
>>>>>>> 946a07e5
 **/

#include "collectd.h"

#include "plugin.h"
#include "utils/common/common.h"
#include "utils/ignorelist/ignorelist.h"

#include <atasmart.h>
#include <libudev.h>
#include <sys/ioctl.h>

#include "intel-nvme.h"
#include "nvme.h"

#ifdef HAVE_SYS_CAPABILITY_H
#include <sys/capability.h>
#endif

#define O_RDWR 02
#define NVME_SMART_CDW10 0x00800002
#define SHIFT_BYTE_LEFT 256
struct nvme_admin_cmd {
  __u8 opcode;
  __u8 rsvd1[3];
  __u32 nsid;
  __u8 rsvd2[16];
  __u64 addr;
  __u8 rsvd3[4];
  __u32 data_len;
  __u32 cdw10;
  __u32 cdw11;
  __u8 rsvd4[24];
};

#define NVME_IOCTL_ADMIN_CMD _IOWR('N', 0x41, struct nvme_admin_cmd)

static const char *config_keys[] = {"Disk", "IgnoreSelected", "IgnoreSleepMode",
                                    "UseSerial"};

static int config_keys_num = STATIC_ARRAY_SIZE(config_keys);

static ignorelist_t *ignorelist, *ignorelist_by_serial;
static int ignore_sleep_mode;
static int use_serial;
static int invert_ignorelist;

static int smart_config(const char *key, const char *value) {
  if (ignorelist == NULL)
    ignorelist = ignorelist_create(/* invert = */ 1);
  if (ignorelist == NULL)
    return 1;

  if (strncasecmp("Disk", key, 5) == 0) {
    ignorelist_add(ignorelist, value);
<<<<<<< HEAD
  } else if (strncasecmp("IgnoreSelected", key, 15) == 0) {
=======
  } else if (strcasecmp("IgnoreSelected", key) == 0) {
>>>>>>> 946a07e5
    invert_ignorelist = 1;
    if (IS_TRUE(value))
      invert_ignorelist = 0;
    ignorelist_set_invert(ignorelist, invert_ignorelist);
<<<<<<< HEAD
  } else if (strncasecmp("IgnoreSleepMode", key, 16) == 0) {
=======
  } else if (strcasecmp("IgnoreSleepMode", key) == 0) {
>>>>>>> 946a07e5
    if (IS_TRUE(value))
      ignore_sleep_mode = 1;
  } else if (strncasecmp("UseSerial", key, 10) == 0) {
    if (IS_TRUE(value))
      use_serial = 1;
  } else {
    return -1;
  }

  return 0;
} /* int smart_config */

static int create_ignorelist_by_serial(ignorelist_t *il) {

  struct udev *handle_udev;
  struct udev_enumerate *enumerate;
  struct udev_list_entry *devices, *dev_list_entry;
  struct udev_device *dev;

  if (ignorelist_by_serial == NULL)
    ignorelist_by_serial = ignorelist_create(invert_ignorelist);
  if (ignorelist_by_serial == NULL)
    return 1;

  if (invert_ignorelist == 0) {
    ignorelist_set_invert(ignorelist, 1);
  }

  // Use udev to get a list of disks
  handle_udev = udev_new();
  if (!handle_udev) {
    ERROR("smart plugin: unable to initialize udev.");
    return 1;
  }
  enumerate = udev_enumerate_new(handle_udev);
  if (enumerate == NULL) {
    ERROR("fail udev_enumerate_new");
    return 1;
  }
  udev_enumerate_add_match_subsystem(enumerate, "block");
  udev_enumerate_add_match_property(enumerate, "DEVTYPE", "disk");
  udev_enumerate_scan_devices(enumerate);
  devices = udev_enumerate_get_list_entry(enumerate);
  if (devices == NULL) {
    ERROR("udev returned an empty list deviecs");
    return 1;
  }
  udev_list_entry_foreach(dev_list_entry, devices) {
    const char *path, *devpath, *serial, *name;
    path = udev_list_entry_get_name(dev_list_entry);
    dev = udev_device_new_from_syspath(handle_udev, path);
    devpath = udev_device_get_devnode(dev);
    serial = udev_device_get_property_value(dev, "ID_SERIAL_SHORT");
    name = strrchr(devpath, '/');
    if (name != NULL) {
      if (name[0] == '/')
        name++;

      if (ignorelist_match(ignorelist, name) == 0 && serial != NULL) {
        ignorelist_add(ignorelist_by_serial, serial);
      }
    }
  }

  if (invert_ignorelist == 0) {
    ignorelist_set_invert(ignorelist, 1);
  }
  return 0;
}

static void smart_submit(const char *dev, const char *type,
                         const char *type_inst, double value) {
  value_list_t vl = VALUE_LIST_INIT;

  vl.values = &(value_t){.gauge = value};
  vl.values_len = 1;
  sstrncpy(vl.plugin, "smart", sizeof(vl.plugin));
  sstrncpy(vl.plugin_instance, dev, sizeof(vl.plugin_instance));
  sstrncpy(vl.type, type, sizeof(vl.type));
  sstrncpy(vl.type_instance, type_inst, sizeof(vl.type_instance));
  plugin_dispatch_values(&vl);
}

static void handle_attribute(SkDisk *d, const SkSmartAttributeParsedData *a,
                             void *userdata) {
  char const *name = userdata;

  if (!a->current_value_valid || !a->worst_value_valid)
    return;

  value_list_t vl = VALUE_LIST_INIT;
  value_t values[] = {
      {.gauge = a->current_value},
      {.gauge = a->worst_value},
      {.gauge = a->threshold_valid ? a->threshold : 0},
      {.gauge = a->pretty_value},
  };

  vl.values = values;
  vl.values_len = STATIC_ARRAY_SIZE(values);
  sstrncpy(vl.plugin, "smart", sizeof(vl.plugin));
  sstrncpy(vl.plugin_instance, name, sizeof(vl.plugin_instance));
  sstrncpy(vl.type, "smart_attribute", sizeof(vl.type));
  sstrncpy(vl.type_instance, a->name, sizeof(vl.type_instance));

  plugin_dispatch_values(&vl);

  if (a->threshold_valid && a->current_value <= a->threshold) {
    notification_t notif = {NOTIF_WARNING,     cdtime(), "",  "", "smart", "",
                            "smart_attribute", "",       NULL};
    sstrncpy(notif.host, hostname_g, sizeof(notif.host));
    sstrncpy(notif.plugin_instance, name, sizeof(notif.plugin_instance));
    sstrncpy(notif.type_instance, a->name, sizeof(notif.type_instance));
    ssnprintf(notif.message, sizeof(notif.message),
              "attribute %s is below allowed threshold (%d < %d)", a->name,
              a->current_value, a->threshold);
    plugin_dispatch_notification(&notif);
  }
}

static inline double compute_field(__u8 *data) {
  double sum = 0;
  double add = 0;

  for (int i = 0; i < 16; i++) {
    add = data[15 - i];
    for (int j = i + 1; j < 16; j++) {
      add *= SHIFT_BYTE_LEFT;
    }
    sum += add;
  }
  return sum;
}

static inline double int48_to_double(__u8 *data) {
  double sum = 0;
  double add = 0;

  for (int i = 0; i < 6; i++) {
    add = data[5 - i];
    for (int j = i + 1; j < 6; j++) {
      add *= SHIFT_BYTE_LEFT;
    }
    sum += add;
  }
  return sum;
}

/**
<<<<<<< HEAD
 * There is a bunch of metrics that are 16 bytes long and the need to be
 * converted onto the single double value, so they can be dispatched
=======
 * There is a bunch of metrics that are 16 bytes long and need to be
 * converted into single double value, so they can be dispatched
>>>>>>> 946a07e5
 */
#define NVME_METRIC_16B(metric)                                                \
  { "nvme_" #metric, offsetof(union nvme_smart_log, data.metric), "" }

static inline uint16_t le16_to_cpu(__le16 x) {
  return le16toh((__force __u16)x);
}

struct nvme_metric_16b {
  char *label;
  unsigned int offset;
  char *type_inst;
} nvme_metrics[] = {
    NVME_METRIC_16B(data_units_read),    NVME_METRIC_16B(data_units_written),
    NVME_METRIC_16B(host_commands_read), NVME_METRIC_16B(host_commands_written),
    NVME_METRIC_16B(ctrl_busy_time),     NVME_METRIC_16B(power_cycles),
    NVME_METRIC_16B(power_on_hours),     NVME_METRIC_16B(unsafe_shutdowns),
    NVME_METRIC_16B(media_errors),       NVME_METRIC_16B(num_err_log_entries),
};

static void smart_nvme_submit_16b(char const *name, __u8 *raw) {
  int i = 0;

  for (; i < STATIC_ARRAY_SIZE(nvme_metrics); i++) {
    DEBUG("%s : %f", nvme_metrics[i].label,
          compute_field(&raw[nvme_metrics[i].offset]));
    smart_submit(name, nvme_metrics[i].label, nvme_metrics[i].type_inst,
                 compute_field(&raw[nvme_metrics[i].offset]));
  }
}

static int get_vendor_id(const char *dev, char const *name) {

  int fd, err;
  __le16 vid;

  fd = open(dev, O_RDWR);
  if (fd < 0) {
    ERROR("open failed with %s\n", strerror(errno));
    return fd;
  }

  err = ioctl(fd, NVME_IOCTL_ADMIN_CMD,
              &(struct nvme_admin_cmd){.opcode = NVME_ADMIN_IDENTIFY,
                                       .nsid = NVME_NSID_ALL,
                                       .addr = (unsigned long)&vid,
                                       .data_len = sizeof(vid),
                                       .cdw10 = 1,
                                       .cdw11 = 0});

  if (err < 0) {
    ERROR("ioctl for NVME_IOCTL_ADMIN_CMD failed with %s\n", strerror(errno));
    close(fd);
    return err;
  }

  close(fd);
  return (int)le16_to_cpu(vid);
}

static int smart_read_nvme_disk(const char *dev, char const *name) {
  union nvme_smart_log smart_log = {};
  int fd, status;

  fd = open(dev, O_RDWR);
  if (fd < 0) {
    ERROR("open failed with %s\n", strerror(errno));
    return fd;
  }

  /**
   * Prepare Get Log Page command
   * Fill following fields (see NVMe 1.4 spec, section 5.14.1)
   * - Number of DWORDS (bits 27:16) - the struct that will be passed for
   *   filling has 512 bytes which gives 128 (0x80) DWORDS
   * - Log Page Indentifier (bits 7:0) - for SMART the id is 0x02
   */

  status = ioctl(fd, NVME_IOCTL_ADMIN_CMD,
                 &(struct nvme_admin_cmd){.opcode = NVME_ADMIN_GET_LOG_PAGE,
                                          .nsid = NVME_NSID_ALL,
                                          .addr = (unsigned long)&smart_log,
                                          .data_len = sizeof(smart_log),
                                          .cdw10 = NVME_SMART_CDW10});
  if (status < 0) {
    ERROR("ioctl for NVME_IOCTL_ADMIN_CMD failed with %s\n", strerror(errno));
    close(fd);
    return status;
  } else {
    smart_submit(name, "nvme_critical_warning", "",
                 (double)smart_log.data.critical_warning);
    smart_submit(name, "nvme_temperature", "",
                 ((double)(smart_log.data.temperature[1] << 8) +
                  smart_log.data.temperature[0] - 273));
    smart_submit(name, "nvme_avail_spare", "",
                 (double)smart_log.data.avail_spare);
    smart_submit(name, "nvme_avail_spare_thresh", "",
                 (double)smart_log.data.spare_thresh);
    smart_submit(name, "nvme_percent_used", "",
                 (double)smart_log.data.percent_used);
    smart_submit(name, "nvme_endu_grp_crit_warn_sumry", "",
                 (double)smart_log.data.endu_grp_crit_warn_sumry);
    smart_submit(name, "nvme_warning_temp_time", "",
                 (double)smart_log.data.warning_temp_time);
    smart_submit(name, "nvme_critical_comp_time", "",
                 (double)smart_log.data.critical_comp_time);
    smart_submit(name, "nvme_temp_sensor", "sensor_1",
                 (double)smart_log.data.temp_sensor[0] - 273);
    smart_submit(name, "nvme_temp_sensor", "sensor_2",
                 (double)smart_log.data.temp_sensor[1] - 273);
    smart_submit(name, "nvme_temp_sensor", "sensor_3",
                 (double)smart_log.data.temp_sensor[2] - 273);
    smart_submit(name, "nvme_temp_sensor", "sensor_4",
                 (double)smart_log.data.temp_sensor[3] - 273);
    smart_submit(name, "nvme_temp_sensor", "sensor_5",
                 (double)smart_log.data.temp_sensor[4] - 273);
    smart_submit(name, "nvme_temp_sensor", "sensor_6",
                 (double)smart_log.data.temp_sensor[5] - 273);
    smart_submit(name, "nvme_temp_sensor", "sensor_7",
                 (double)smart_log.data.temp_sensor[6] - 273);
    smart_submit(name, "nvme_temp_sensor", "sensor_8",
                 (double)smart_log.data.temp_sensor[7] - 273);
    smart_submit(name, "nvme_thermal_mgmt_temp1_transition_count", "",
                 (double)smart_log.data.thm_temp1_trans_count);
    smart_submit(name, "nvme_thermal_mgmt_temp1_total_time", "",
                 (double)smart_log.data.thm_temp1_total_time);
    smart_submit(name, "nvme_thermal_mgmt_temp2_transition_count", "",
                 (double)smart_log.data.thm_temp2_trans_count);
    smart_submit(name, "nvme_thermal_mgmt_temp2_total_time", "",
                 (double)smart_log.data.thm_temp2_total_time);
    smart_nvme_submit_16b(name, smart_log.raw);
  }

  close(fd);
  return 0;
}

static int smart_read_nvme_intel_disk(const char *dev, char const *name) {

  DEBUG("name = %s", name);
  DEBUG("dev = %s", dev);

  struct nvme_additional_smart_log intel_smart_log;
  int fd, status;
  fd = open(dev, O_RDWR);
  if (fd < 0) {
    ERROR("open failed with %s\n", strerror(errno));
    return fd;
  }

  /**
   * Prepare Get Log Page command
   * - Additional SMART Attributes (Log Identfiter CAh)
   */

  status =
      ioctl(fd, NVME_IOCTL_ADMIN_CMD,
            &(struct nvme_admin_cmd){.opcode = NVME_ADMIN_GET_LOG_PAGE,
                                     .nsid = NVME_NSID_ALL,
                                     .addr = (unsigned long)&intel_smart_log,
                                     .data_len = sizeof(intel_smart_log),
                                     .cdw10 = NVME_SMART_INTEL_CDW10});
  if (status < 0) {
    ERROR("ioctl for NVME_IOCTL_ADMIN_CMD failed with %s\n", strerror(errno));
    close(fd);
    return status;
  } else {

    smart_submit(name, "nvme_program_fail_count", "norm",
                 (double)intel_smart_log.program_fail_cnt.norm);
    smart_submit(name, "nvme_program_fail_count", "raw",
                 int48_to_double(intel_smart_log.program_fail_cnt.raw));
    smart_submit(name, "nvme_erase_fail_count", "norm",
                 (double)intel_smart_log.erase_fail_cnt.norm);
    smart_submit(name, "nvme_erase_fail_count", "raw",
                 int48_to_double(intel_smart_log.program_fail_cnt.raw));
    smart_submit(name, "nvme_wear_leveling", "norm",
                 (double)intel_smart_log.wear_leveling_cnt.norm);
    smart_submit(
        name, "nvme_wear_leveling", "min",
        (double)le16_to_cpu(intel_smart_log.wear_leveling_cnt.wear_level.min));
    smart_submit(
        name, "nvme_wear_leveling", "max",
        (double)le16_to_cpu(intel_smart_log.wear_leveling_cnt.wear_level.max));
    smart_submit(
        name, "nvme_wear_leveling", "avg",
        (double)le16_to_cpu(intel_smart_log.wear_leveling_cnt.wear_level.avg));
    smart_submit(name, "nvme_end_to_end_error_detection_count", "norm",
                 (double)intel_smart_log.e2e_err_cnt.norm);
    smart_submit(name, "nvme_end_to_end_error_detection_count", "raw",
                 int48_to_double(intel_smart_log.e2e_err_cnt.raw));
    smart_submit(name, "nvme_crc_error_count", "norm",
                 (double)intel_smart_log.crc_err_cnt.norm);
    smart_submit(name, "nvme_crc_error_count", "raw",
                 int48_to_double(intel_smart_log.crc_err_cnt.raw));
    smart_submit(name, "nvme_timed_workload_media_wear", "norm",
                 (double)intel_smart_log.timed_workload_media_wear.norm);
    smart_submit(
        name, "nvme_timed_workload_media_wear", "raw",
        int48_to_double(intel_smart_log.timed_workload_media_wear.raw));
    smart_submit(name, "nvme_timed_workload_host_reads", "norm",
                 (double)intel_smart_log.timed_workload_host_reads.norm);
    smart_submit(
        name, "nvme_timed_workload_host_reads", "raw",
        int48_to_double(intel_smart_log.timed_workload_host_reads.raw));
    smart_submit(name, "nvme_timed_workload_timer", "norm",
                 (double)intel_smart_log.timed_workload_timer.norm);
    smart_submit(name, "nvme_timed_workload_timer", "raw",
                 int48_to_double(intel_smart_log.timed_workload_timer.raw));
    smart_submit(name, "nvme_thermal_throttle_status", "norm",
                 (double)intel_smart_log.thermal_throttle_status.norm);
    smart_submit(
        name, "nvme_thermal_throttle_status", "pct",
        (double)intel_smart_log.thermal_throttle_status.thermal_throttle.pct);
    smart_submit(
        name, "nvme_thermal_throttle_status", "count",
        (double)intel_smart_log.thermal_throttle_status.thermal_throttle.count);
    smart_submit(name, "nvme_retry_buffer_overflow_count", "norm",
                 (double)intel_smart_log.retry_buffer_overflow_cnt.norm);
    smart_submit(
        name, "nvme_retry_buffer_overflow_count", "raw",
        int48_to_double(intel_smart_log.retry_buffer_overflow_cnt.raw));
    smart_submit(name, "nvme_pll_lock_loss_count", "norm",
                 (double)intel_smart_log.pll_lock_loss_cnt.norm);
    smart_submit(name, "nvme_pll_lock_loss_count", "raw",
                 int48_to_double(intel_smart_log.pll_lock_loss_cnt.raw));
    smart_submit(name, "nvme_nand_bytes_written", "norm",
                 (double)intel_smart_log.host_bytes_written.norm);
    smart_submit(name, "nvme_nand_bytes_written", "raw",
                 int48_to_double(intel_smart_log.host_bytes_written.raw));
    smart_submit(name, "nvme_host_bytes_written", "norm",
                 (double)intel_smart_log.host_bytes_written.norm);
    smart_submit(name, "nvme_host_bytes_written", "raw",
                 int48_to_double(intel_smart_log.host_bytes_written.raw));
  }

  close(fd);
  return 0;
}

static void smart_read_sata_disk(SkDisk *d, char const *name) {
  SkBool available = FALSE;
  if (sk_disk_identify_is_available(d, &available) < 0 || !available) {
    DEBUG("smart plugin: disk %s cannot be identified.", name);
    return;
  }
  if (sk_disk_smart_is_available(d, &available) < 0 || !available) {
    DEBUG("smart plugin: disk %s has no SMART support.", name);
    return;
  }
  if (!ignore_sleep_mode) {
    SkBool awake = FALSE;
    if (sk_disk_check_sleep_mode(d, &awake) < 0 || !awake) {
      DEBUG("smart plugin: disk %s is sleeping.", name);
      return;
    }
  }
  if (sk_disk_smart_read_data(d) < 0) {
    ERROR("smart plugin: unable to get SMART data for disk %s.", name);
    return;
  }

  if (sk_disk_smart_parse(d, &(SkSmartParsedData const *){NULL}) < 0) {
    ERROR("smart plugin: unable to parse SMART data for disk %s.", name);
    return;
  }

  /* Get some specific values */
  uint64_t value;
  if (sk_disk_smart_get_power_on(d, &value) >= 0)
    smart_submit(name, "smart_poweron", "", ((gauge_t)value) / 1000.);
  else
    DEBUG("smart plugin: unable to get milliseconds since power on for %s.",
          name);

  if (sk_disk_smart_get_power_cycle(d, &value) >= 0)
    smart_submit(name, "smart_powercycles", "", (gauge_t)value);
  else
    DEBUG("smart plugin: unable to get number of power cycles for %s.", name);

  if (sk_disk_smart_get_bad(d, &value) >= 0)
    smart_submit(name, "smart_badsectors", "", (gauge_t)value);
  else
    DEBUG("smart plugin: unable to get number of bad sectors for %s.", name);

  if (sk_disk_smart_get_temperature(d, &value) >= 0)
    smart_submit(name, "smart_temperature", "",
                 ((gauge_t)value) / 1000. - 273.15);
  else
    DEBUG("smart plugin: unable to get temperature for %s.", name);

  /* Grab all attributes */
  if (sk_disk_smart_parse_attributes(d, handle_attribute, (void *)name) < 0) {
    ERROR("smart plugin: unable to handle SMART attributes for %s.", name);
  }
}

static void smart_handle_disk(const char *dev, const char *serial) {
  SkDisk *d = NULL;
  const char *name;
  int err;

  if (use_serial && serial) {
    name = serial;
  } else {
    name = strrchr(dev, '/');
    if (!name)
      return;
    name++;
  }

  if (use_serial) {
    if (ignorelist_match(ignorelist_by_serial, name) != 0) {
      DEBUG("smart plugin: ignoring %s. Name = %s", dev, name);
      return;
    }
  } else {
    if (ignorelist_match(ignorelist, name) != 0) {
      DEBUG("smart plugin: ignoring %s. Name = %s", dev, name);
      return;
    }
  }

  DEBUG("smart plugin: checking SMART status of %s.", dev);

  if (strstr(dev, "nvme")) {
    err = smart_read_nvme_disk(dev, name);
    if (err) {
      ERROR("smart plugin: smart_read_nvme_disk failed, %d", err);
    } else {
      switch (get_vendor_id(dev, name)) {
      case INTEL_VENDOR_ID:
        err = smart_read_nvme_intel_disk(dev, name);
        if (err) {
          ERROR("smart plugin: smart_read_nvme_intel_disk failed, %d", err);
        }
        break;

      default:
        DEBUG("No support vendor specific attributes");
        break;
      }
    }

  } else {

    if (sk_disk_open(dev, &d) < 0) {
      ERROR("smart plugin: unable to open %s.", dev);
      return;
    }
    smart_read_sata_disk(d, name);
    sk_disk_free(d);
  }
}

static int smart_read(void) {
  struct udev *handle_udev;
  struct udev_enumerate *enumerate;
  struct udev_list_entry *devices, *dev_list_entry;
  struct udev_device *dev;

  /* Use udev to get a list of disks */
  handle_udev = udev_new();
  if (!handle_udev) {
    ERROR("smart plugin: unable to initialize udev.");
    return -1;
  }
  enumerate = udev_enumerate_new(handle_udev);
  if (enumerate == NULL) {
    ERROR("fail udev_enumerate_new");
    return -1;
  }
  udev_enumerate_add_match_subsystem(enumerate, "block");
  udev_enumerate_add_match_property(enumerate, "DEVTYPE", "disk");
  udev_enumerate_scan_devices(enumerate);
  devices = udev_enumerate_get_list_entry(enumerate);
  if (devices == NULL) {
    ERROR("udev returned an empty list deviecs");
    return -1;
  }
  udev_list_entry_foreach(dev_list_entry, devices) {
    const char *path, *devpath, *serial;
    path = udev_list_entry_get_name(dev_list_entry);
    dev = udev_device_new_from_syspath(handle_udev, path);
    devpath = udev_device_get_devnode(dev);
    serial = udev_device_get_property_value(dev, "ID_SERIAL_SHORT");

    /* Query status with libatasmart */
    smart_handle_disk(devpath, serial);
    udev_device_unref(dev);
  }

  udev_enumerate_unref(enumerate);
  udev_unref(handle_udev);

  return 0;
} /* int smart_read */

static int smart_init(void) {
  int err;
  if (use_serial) {
    err = create_ignorelist_by_serial(ignorelist);
    if (err != 0) {
      ERROR("Enable to create ignorelist_by_serial");
      return 1;
    }
  }

#if defined(HAVE_SYS_CAPABILITY_H) && defined(CAP_SYS_RAWIO)
  if (check_capability(CAP_SYS_RAWIO) != 0) {
    if (getuid() == 0)
      WARNING("smart plugin: Running collectd as root, but the "
              "CAP_SYS_RAWIO capability is missing. The plugin's read "
              "function will probably fail. Is your init system dropping "
              "capabilities?");
    else
      WARNING("smart plugin: collectd doesn't have the CAP_SYS_RAWIO "
              "capability. If you don't want to run collectd as root, try "
              "running \"setcap cap_sys_rawio=ep\" on the collectd binary.");
  }
#endif
  return 0;
} /* int smart_init */

void module_register(void) {
  plugin_register_config("smart", smart_config, config_keys, config_keys_num);
  plugin_register_init("smart", smart_init);
  plugin_register_read("smart", smart_read);
} /* void module_register */<|MERGE_RESOLUTION|>--- conflicted
+++ resolved
@@ -24,10 +24,7 @@
  *   Vincent Bernat <vbe at exoscale.ch>
  *   Maciej Fijalkowski <maciej.fijalkowski@intel.com>
  *   Bartlomiej Kotlowski <bartlomiej.kotlowski@intel.com>
-<<<<<<< HEAD
-=======
  *   Slawomir Strehlau <slawomir.strehlau@intel.com>
->>>>>>> 946a07e5
  **/
 
 #include "collectd.h"
@@ -81,25 +78,17 @@
   if (ignorelist == NULL)
     return 1;
 
-  if (strncasecmp("Disk", key, 5) == 0) {
+  if (strcasecmp("Disk", key) == 0) {
     ignorelist_add(ignorelist, value);
-<<<<<<< HEAD
-  } else if (strncasecmp("IgnoreSelected", key, 15) == 0) {
-=======
   } else if (strcasecmp("IgnoreSelected", key) == 0) {
->>>>>>> 946a07e5
     invert_ignorelist = 1;
     if (IS_TRUE(value))
       invert_ignorelist = 0;
     ignorelist_set_invert(ignorelist, invert_ignorelist);
-<<<<<<< HEAD
-  } else if (strncasecmp("IgnoreSleepMode", key, 16) == 0) {
-=======
   } else if (strcasecmp("IgnoreSleepMode", key) == 0) {
->>>>>>> 946a07e5
     if (IS_TRUE(value))
       ignore_sleep_mode = 1;
-  } else if (strncasecmp("UseSerial", key, 10) == 0) {
+  } else if (strcasecmp("UseSerial", key) == 0) {
     if (IS_TRUE(value))
       use_serial = 1;
   } else {
@@ -246,13 +235,8 @@
 }
 
 /**
-<<<<<<< HEAD
- * There is a bunch of metrics that are 16 bytes long and the need to be
- * converted onto the single double value, so they can be dispatched
-=======
  * There is a bunch of metrics that are 16 bytes long and need to be
  * converted into single double value, so they can be dispatched
->>>>>>> 946a07e5
  */
 #define NVME_METRIC_16B(metric)                                                \
   { "nvme_" #metric, offsetof(union nvme_smart_log, data.metric), "" }
