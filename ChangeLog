--- conflicted
+++ resolved
@@ -1,4 +1,3 @@
-<<<<<<< HEAD
 2009-12-21, Version 4.9.0
 	* contextswitch plugin: The new ContextSwitch plugin gathers the
 	  number of context switches done by the CPU. Thanks to Patrik
@@ -37,7 +36,7 @@
 	  storage has been added.
 	* scale target: This target to scale (multiply) values by an arbitrary
 	  value has been added.
-=======
+
 2009-12-18, Version 4.8.2
 	* Build system, java plugin: Don't use “find -L” to search for Java
 	  headers, because it's a GNU extension.
@@ -56,7 +55,6 @@
 	  containing control characters are now interpreted as hex-strings.
 	* unixsock plugin: A memory leak in the LISTVAL command has been
 	  fixed. Thanks to Ben Knight for his patch.
->>>>>>> a4ddcbc7
 
 2009-10-04, Version 4.8.1
 	* Build system: Issues when building the iptables plugin have been
