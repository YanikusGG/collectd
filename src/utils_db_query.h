/**
 * collectd - src/utils_db_query.h
 * Copyright (C) 2008,2009  Florian octo Forster
 *
 * This program is free software; you can redistribute it and/or modify it
 * under the terms of the GNU General Public License as published by the
 * Free Software Foundation; only version 2 of the License is applicable.
 *
 * This program is distributed in the hope that it will be useful, but
 * WITHOUT ANY WARRANTY; without even the implied warranty of
 * MERCHANTABILITY or FITNESS FOR A PARTICULAR PURPOSE.  See the GNU
 * General Public License for more details.
 *
 * You should have received a copy of the GNU General Public License along
 * with this program; if not, write to the Free Software Foundation, Inc.,
 * 51 Franklin St, Fifth Floor, Boston, MA  02110-1301 USA
 *
 * Authors:
 *   Florian octo Forster <octo at verplant.org>
 **/

#ifndef UTILS_DB_QUERY_H
#define UTILS_DB_QUERY_H 1

#include "configfile.h"

/*
 * Data types
 */
struct udb_query_s;
typedef struct udb_query_s udb_query_t;

struct udb_query_preparation_area_s;
typedef struct udb_query_preparation_area_s udb_query_preparation_area_t;

typedef int (*udb_query_create_callback_t) (udb_query_t *q,
    oconfig_item_t *ci);

/* 
 * Public functions
 */
int udb_query_create (udb_query_t ***ret_query_list,
    size_t *ret_query_list_len, oconfig_item_t *ci,
    udb_query_create_callback_t cb);
void udb_query_free (udb_query_t **query_list, size_t query_list_len);

int udb_query_pick_from_list_by_name (const char *name,
    udb_query_t **src_list, size_t src_list_len,
    udb_query_t ***dst_list, size_t *dst_list_len);
int udb_query_pick_from_list (oconfig_item_t *ci,
    udb_query_t **src_list, size_t src_list_len,
    udb_query_t ***dst_list, size_t *dst_list_len);

const char *udb_query_get_name (udb_query_t *q);
const char *udb_query_get_statement (udb_query_t *q);

void  udb_query_set_user_data (udb_query_t *q, void *user_data);
void *udb_query_get_user_data (udb_query_t *q);

/* 
 * udb_query_check_version
 *
 * Returns 0 if the query is NOT suitable for `version' and >0 if the
 * query IS suitable.
 */
int udb_query_check_version (udb_query_t *q, unsigned int version);

int udb_query_prepare_result (udb_query_t const *q,
    udb_query_preparation_area_t *prep_area,
    const char *host, const char *plugin, const char *db_name,
<<<<<<< HEAD
    char **column_names, size_t column_num, cdtime_t interval);
int udb_query_handle_result (const udb_query_t const *q,
=======
    char **column_names, size_t column_num, int interval);
int udb_query_handle_result (udb_query_t const *q,
>>>>>>> b3c87d55
    udb_query_preparation_area_t *prep_area, char **column_values);
void udb_query_finish_result (udb_query_t const *q,
    udb_query_preparation_area_t *prep_area);

udb_query_preparation_area_t *
udb_query_allocate_preparation_area (udb_query_t *q);
void
udb_query_delete_preparation_area (udb_query_preparation_area_t *q_area);

#endif /* UTILS_DB_QUERY_H */
/* vim: set sw=2 sts=2 et : */<|MERGE_RESOLUTION|>--- conflicted
+++ resolved
@@ -68,13 +68,8 @@
 int udb_query_prepare_result (udb_query_t const *q,
     udb_query_preparation_area_t *prep_area,
     const char *host, const char *plugin, const char *db_name,
-<<<<<<< HEAD
     char **column_names, size_t column_num, cdtime_t interval);
-int udb_query_handle_result (const udb_query_t const *q,
-=======
-    char **column_names, size_t column_num, int interval);
 int udb_query_handle_result (udb_query_t const *q,
->>>>>>> b3c87d55
     udb_query_preparation_area_t *prep_area, char **column_values);
 void udb_query_finish_result (udb_query_t const *q,
     udb_query_preparation_area_t *prep_area);
