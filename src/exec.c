/**
 * collectd - src/exec.c
 * Copyright (C) 2007-2010  Florian octo Forster
 * Copyright (C) 2007-2009  Sebastian Harl
 * Copyright (C) 2008       Peter Holik
 *
 * This program is free software; you can redistribute it and/or modify it
 * under the terms of the GNU General Public License as published by the
 * Free Software Foundation; only version 2 of the License is applicable.
 *
 * This program is distributed in the hope that it will be useful, but
 * WITHOUT ANY WARRANTY; without even the implied warranty of
 * MERCHANTABILITY or FITNESS FOR A PARTICULAR PURPOSE.  See the GNU
 * General Public License for more details.
 *
 * You should have received a copy of the GNU General Public License along
 * with this program; if not, write to the Free Software Foundation, Inc.,
 * 51 Franklin St, Fifth Floor, Boston, MA  02110-1301 USA
 *
 * Authors:
 *   Florian octo Forster <octo at verplant.org>
 *   Sebastian Harl <sh at tokkee.org>
 *   Peter Holik <peter at holik.at>
 **/

#define _BSD_SOURCE /* For setgroups */

#include "collectd.h"
#include "common.h"
#include "plugin.h"

#include "utils_cmd_putval.h"
#include "utils_cmd_putnotif.h"

#include <sys/types.h>
#include <pwd.h>
#include <grp.h>
#include <signal.h>

#include <pthread.h>

#define PL_NORMAL        0x01
#define PL_NOTIF_ACTION  0x02

#define PL_RUNNING       0x10

/*
 * Private data types
 */
/*
 * Access to this structure is serialized using the `pl_lock' lock and the
 * `PL_RUNNING' flag. The execution of notifications is *not* serialized, so
 * all functions used to handle notifications MUST NOT write to this structure.
 * The `pid' and `status' fields are thus unused if the `PL_NOTIF_ACTION' flag
 * is set.
 * The `PL_RUNNING' flag is set in `exec_read' and unset in `exec_read_one'.
 */
struct program_list_s;
typedef struct program_list_s program_list_t;
struct program_list_s
{
  char           *user;
  char           *group;
  char           *exec;
  char          **argv;
  int             pid;
  int             status;
  int             flags;
  program_list_t *next;
};

typedef struct program_list_and_notification_s
{
  program_list_t *pl;
  notification_t n;
} program_list_and_notification_t;

/*
 * Private variables
 */
static program_list_t *pl_head = NULL;
static pthread_mutex_t pl_lock = PTHREAD_MUTEX_INITIALIZER;

/*
 * Functions
 */
static void sigchld_handler (int __attribute__((unused)) signal) /* {{{ */
{
  pid_t pid;
  int status;
  while ((pid = waitpid (-1, &status, WNOHANG)) > 0)
  {
    program_list_t *pl;
    for (pl = pl_head; pl != NULL; pl = pl->next)
      if (pl->pid == pid)
	break;
    if (pl != NULL)
      pl->status = status;
  } /* while (waitpid) */
} /* void sigchld_handler }}} */

static int exec_config_exec (oconfig_item_t *ci) /* {{{ */
{
  program_list_t *pl;
  char buffer[128];
  int i;

  if (ci->children_num != 0)
  {
    WARNING ("exec plugin: The config option `%s' may not be a block.",
	ci->key);
    return (-1);
  }
  if (ci->values_num < 2)
  {
    WARNING ("exec plugin: The config option `%s' needs at least two "
	"arguments.", ci->key);
    return (-1);
  }
  if ((ci->values[0].type != OCONFIG_TYPE_STRING)
      || (ci->values[1].type != OCONFIG_TYPE_STRING))
  {
    WARNING ("exec plugin: The first two arguments to the `%s' option must "
	"be string arguments.", ci->key);
    return (-1);
  }

  pl = (program_list_t *) malloc (sizeof (program_list_t));
  if (pl == NULL)
  {
    ERROR ("exec plugin: malloc failed.");
    return (-1);
  }
  memset (pl, '\0', sizeof (program_list_t));

  if (strcasecmp ("NotificationExec", ci->key) == 0)
    pl->flags |= PL_NOTIF_ACTION;
  else
    pl->flags |= PL_NORMAL;

  pl->user = strdup (ci->values[0].value.string);
  if (pl->user == NULL)
  {
    ERROR ("exec plugin: strdup failed.");
    sfree (pl);
    return (-1);
  }

  pl->group = strchr (pl->user, ':');
  if (pl->group != NULL)
  {
    *pl->group = '\0';
    pl->group++;
  }

  pl->exec = strdup (ci->values[1].value.string);
  if (pl->exec == NULL)
  {
    ERROR ("exec plugin: strdup failed.");
    sfree (pl->user);
    sfree (pl);
    return (-1);
  }

  pl->argv = (char **) malloc (ci->values_num * sizeof (char *));
  if (pl->argv == NULL)
  {
    ERROR ("exec plugin: malloc failed.");
    sfree (pl->exec);
    sfree (pl->user);
    sfree (pl);
    return (-1);
  }
  memset (pl->argv, '\0', ci->values_num * sizeof (char *));

  {
    char *tmp = strrchr (ci->values[1].value.string, '/');
    if (tmp == NULL)
      sstrncpy (buffer, ci->values[1].value.string, sizeof (buffer));
    else
      sstrncpy (buffer, tmp + 1, sizeof (buffer));
  }
  pl->argv[0] = strdup (buffer);
  if (pl->argv[0] == NULL)
  {
    ERROR ("exec plugin: malloc failed.");
    sfree (pl->argv);
    sfree (pl->exec);
    sfree (pl->user);
    sfree (pl);
    return (-1);
  }

  for (i = 1; i < (ci->values_num - 1); i++)
  {
    if (ci->values[i + 1].type == OCONFIG_TYPE_STRING)
    {
      pl->argv[i] = strdup (ci->values[i + 1].value.string);
    }
    else
    {
      if (ci->values[i + 1].type == OCONFIG_TYPE_NUMBER)
      {
	ssnprintf (buffer, sizeof (buffer), "%lf",
	    ci->values[i + 1].value.number);
      }
      else
      {
	if (ci->values[i + 1].value.boolean)
	  sstrncpy (buffer, "true", sizeof (buffer));
	else
	  sstrncpy (buffer, "false", sizeof (buffer));
      }

      pl->argv[i] = strdup (buffer);
    }

    if (pl->argv[i] == NULL)
    {
      ERROR ("exec plugin: strdup failed.");
      break;
    }
  } /* for (i) */

  if (i < (ci->values_num - 1))
  {
    while ((--i) >= 0)
    {
      sfree (pl->argv[i]);
    }
    sfree (pl->argv);
    sfree (pl->exec);
    sfree (pl->user);
    sfree (pl);
    return (-1);
  }

  for (i = 0; pl->argv[i] != NULL; i++)
  {
    DEBUG ("exec plugin: argv[%i] = %s", i, pl->argv[i]);
  }

  pl->next = pl_head;
  pl_head = pl;

  return (0);
} /* int exec_config_exec }}} */

static int exec_config (oconfig_item_t *ci) /* {{{ */
{
  int i;

  for (i = 0; i < ci->children_num; i++)
  {
    oconfig_item_t *child = ci->children + i;
    if ((strcasecmp ("Exec", child->key) == 0)
	|| (strcasecmp ("NotificationExec", child->key) == 0))
      exec_config_exec (child);
    else
    {
      WARNING ("exec plugin: Unknown config option `%s'.", child->key);
    }
  } /* for (i) */

  return (0);
} /* int exec_config }}} */

<<<<<<< HEAD
static void set_environment (void) /* {{{ */
{
  char buffer[1024];

  ssnprintf (buffer, sizeof (buffer), "%i", interval_g);
  setenv ("COLLECTD_INTERVAL", buffer, /* overwrite = */ 1);

  ssnprintf (buffer, sizeof (buffer), "%s", hostname_g);
  setenv ("COLLECTD_HOSTNAME", buffer, /* overwrite = */ 1);
} /* }}} void set_environment */

=======
__attribute__((noreturn))
>>>>>>> 40783e89
static void exec_child (program_list_t *pl) /* {{{ */
{
  int status;
  int uid;
  int gid;
  int egid;

  struct passwd *sp_ptr;
  struct passwd sp;
  char nambuf[2048];
  char errbuf[1024];

  sp_ptr = NULL;
  status = getpwnam_r (pl->user, &sp, nambuf, sizeof (nambuf), &sp_ptr);
  if (status != 0)
  {
    ERROR ("exec plugin: Failed to get user information for user ``%s'': %s",
	pl->user, sstrerror (errno, errbuf, sizeof (errbuf)));
    exit (-1);
  }
  if (sp_ptr == NULL)
  {
    ERROR ("exec plugin: No such user: `%s'", pl->user);
    exit (-1);
  }

  uid = sp.pw_uid;
  gid = sp.pw_gid;
  if (uid == 0)
  {
    ERROR ("exec plugin: Cowardly refusing to exec program as root.");
    exit (-1);
  }

  /* The group configured in the configfile is set as effective group, because
   * this way the forked process can (re-)gain the user's primary group. */
  egid = -1;
  if (NULL != pl->group)
  {
    if ('\0' != *pl->group) {
      struct group *gr_ptr = NULL;
      struct group gr;

      status = getgrnam_r (pl->group, &gr, nambuf, sizeof (nambuf), &gr_ptr);
      if (0 != status)
      {
	ERROR ("exec plugin: Failed to get group information "
	    "for group ``%s'': %s", pl->group,
	    sstrerror (errno, errbuf, sizeof (errbuf)));
	exit (-1);
      }
      if (NULL == gr_ptr)
      {
	ERROR ("exec plugin: No such group: `%s'", pl->group);
	exit (-1);
      }

      egid = gr.gr_gid;
    }
    else
    {
      egid = gid;
    }
  } /* if (pl->group == NULL) */

#if HAVE_SETGROUPS
  if (getuid () == 0)
  {
    gid_t  glist[2];
    size_t glist_len;

    glist[0] = gid;
    glist_len = 1;

    if ((gid != egid) && (egid != -1))
    {
      glist[1] = egid;
      glist_len = 2;
    }

    setgroups (glist_len, glist);
  }
#endif /* HAVE_SETGROUPS */

  status = setgid (gid);
  if (status != 0)
  {
    ERROR ("exec plugin: setgid (%i) failed: %s",
	gid, sstrerror (errno, errbuf, sizeof (errbuf)));
    exit (-1);
  }

  if (egid != -1)
  {
    status = setegid (egid);
    if (status != 0)
    {
      ERROR ("exec plugin: setegid (%i) failed: %s",
	  egid, sstrerror (errno, errbuf, sizeof (errbuf)));
      exit (-1);
    }
  }

  status = setuid (uid);
  if (status != 0)
  {
    ERROR ("exec plugin: setuid (%i) failed: %s",
	uid, sstrerror (errno, errbuf, sizeof (errbuf)));
    exit (-1);
  }

  status = execvp (pl->exec, pl->argv);

  ERROR ("exec plugin: Failed to execute ``%s'': %s",
      pl->exec, sstrerror (errno, errbuf, sizeof (errbuf)));
  exit (-1);
} /* void exec_child }}} */

static void reset_signal_mask (void) /* {{{ */
{
  sigset_t ss;

  memset (&ss, 0, sizeof (ss));
  sigemptyset (&ss);
  sigprocmask (SIG_SETMASK, &ss, /* old mask = */ NULL);
} /* }}} void reset_signal_mask */

/*
 * Creates three pipes (one for reading, one for writing and one for errors),
 * forks a child, sets up the pipes so that fd_in is connected to STDIN of
 * the child and fd_out is connected to STDOUT and fd_err is connected to STDERR
 * of the child. Then is calls `exec_child'.
 */
static int fork_child (program_list_t *pl, int *fd_in, int *fd_out, int *fd_err) /* {{{ */
{
  int fd_pipe_in[2];
  int fd_pipe_out[2];
  int fd_pipe_err[2];
  char errbuf[1024];
  int status;
  int pid;

  if (pl->pid != 0)
    return (-1);

  status = pipe (fd_pipe_in);
  if (status != 0)
  {
    ERROR ("exec plugin: pipe failed: %s",
	sstrerror (errno, errbuf, sizeof (errbuf)));
    return (-1);
  }

  status = pipe (fd_pipe_out);
  if (status != 0)
  {
    ERROR ("exec plugin: pipe failed: %s",
	sstrerror (errno, errbuf, sizeof (errbuf)));
    return (-1);
  }

  status = pipe (fd_pipe_err);
  if (status != 0)
  {
    ERROR ("exec plugin: pipe failed: %s",
	sstrerror (errno, errbuf, sizeof (errbuf)));
    return (-1);
  }

  pid = fork ();
  if (pid < 0)
  {
    ERROR ("exec plugin: fork failed: %s",
	sstrerror (errno, errbuf, sizeof (errbuf)));
    return (-1);
  }
  else if (pid == 0)
  {
    int fd_num;
    int fd;

    /* Close all file descriptors but the pipe end we need. */
    fd_num = getdtablesize ();
    for (fd = 0; fd < fd_num; fd++)
    {
      if ((fd == fd_pipe_in[0])
	  || (fd == fd_pipe_out[1])
	  || (fd == fd_pipe_err[1]))
	continue;
      close (fd);
    }

    /* Connect the `in' pipe to STDIN */
    if (fd_pipe_in[0] != STDIN_FILENO)
    {
      dup2 (fd_pipe_in[0], STDIN_FILENO);
      close (fd_pipe_in[0]);
    }

    /* Now connect the `out' pipe to STDOUT */
    if (fd_pipe_out[1] != STDOUT_FILENO)
    {
      dup2 (fd_pipe_out[1], STDOUT_FILENO);
      close (fd_pipe_out[1]);
    }

    /* Now connect the `out' pipe to STDOUT */
    if (fd_pipe_err[1] != STDERR_FILENO)
    {
      dup2 (fd_pipe_err[1], STDERR_FILENO);
      close (fd_pipe_err[1]);
    }

    set_environment ();

    /* Unblock all signals */
    reset_signal_mask ();

    exec_child (pl);
    /* does not return */
  }

  close (fd_pipe_in[0]);
  close (fd_pipe_out[1]);
  close (fd_pipe_err[1]);

  if (fd_in != NULL)
    *fd_in = fd_pipe_in[1];
  else
    close (fd_pipe_in[1]);

  if (fd_out != NULL)
    *fd_out = fd_pipe_out[0];
  else
    close (fd_pipe_out[0]);

  if (fd_err != NULL)
    *fd_err = fd_pipe_err[0];
  else
    close (fd_pipe_err[0]);

  return (pid);
} /* int fork_child }}} */

static int parse_line (char *buffer) /* {{{ */
{
  if (strncasecmp ("PUTVAL", buffer, strlen ("PUTVAL")) == 0)
    return (handle_putval (stdout, buffer));
  else if (strncasecmp ("PUTNOTIF", buffer, strlen ("PUTNOTIF")) == 0)
    return (handle_putnotif (stdout, buffer));
  else
  {
    /* For backwards compatibility */
    char tmp[1220];
    /* Let's annoy the user a bit.. */
    INFO ("exec plugin: Prepending `PUTVAL' to this line: %s", buffer);
    ssnprintf (tmp, sizeof (tmp), "PUTVAL %s", buffer);
    return (handle_putval (stdout, tmp));
  }
} /* int parse_line }}} */

static void *exec_read_one (void *arg) /* {{{ */
{
  program_list_t *pl = (program_list_t *) arg;
  int fd, fd_err, highest_fd;
  fd_set fdset, copy;
  int status;
  char buffer[1200];  /* if not completely read */
  char buffer_err[1024];
  char *pbuffer = buffer;
  char *pbuffer_err = buffer_err;

  status = fork_child (pl, NULL, &fd, &fd_err);
  if (status < 0)
  {
    /* Reset the "running" flag */
    pthread_mutex_lock (&pl_lock);
    pl->flags &= ~PL_RUNNING;
    pthread_mutex_unlock (&pl_lock);
    pthread_exit ((void *) 1);
  }
  pl->pid = status;

  assert (pl->pid != 0);

  FD_ZERO( &fdset );
  FD_SET(fd, &fdset);
  FD_SET(fd_err, &fdset);

  /* Determine the highest file descriptor */
  highest_fd = (fd > fd_err) ? fd : fd_err;

  /* We use a copy of fdset, as select modifies it */
  copy = fdset;

  while (select(highest_fd + 1, &copy, NULL, NULL, NULL ) > 0)
  {
    int len;

    if (FD_ISSET(fd, &copy))
    {
      char *pnl;

      len = read(fd, pbuffer, sizeof(buffer) - 1 - (pbuffer - buffer));

      if (len < 0)
      {
        if (errno == EAGAIN || errno == EINTR)  continue;
        break;
      }
      else if (len == 0) break;  /* We've reached EOF */

      pbuffer[len] = '\0';

      len += pbuffer - buffer;
      pbuffer = buffer;

      while ((pnl = strchr(pbuffer, '\n')))
      {
        *pnl = '\0';
        if (*(pnl-1) == '\r' ) *(pnl-1) = '\0';

        parse_line (pbuffer);

        pbuffer = ++pnl;
      }
      /* not completely read ? */
      if (pbuffer - buffer < len)
      {
        len -= pbuffer - buffer;
        memmove(buffer, pbuffer, len);
        pbuffer = buffer + len;
      }
      else
        pbuffer = buffer;
    }
    else if (FD_ISSET(fd_err, &copy))
    {
      char *pnl;

      len = read(fd_err, pbuffer_err, sizeof(buffer_err) - 1 - (pbuffer_err - buffer_err));

      if (len < 0)
      {
        if (errno == EAGAIN || errno == EINTR)  continue;
        break;
      }
      else if (len == 0)
      {
	/* We've reached EOF */
	NOTICE ("exec plugin: Program `%s' has closed STDERR.",
	    pl->exec);
	close (fd_err);
	FD_CLR (fd_err, &fdset);
	highest_fd = fd;
	fd_err = -1;
	continue;
      }

      pbuffer_err[len] = '\0';

      len += pbuffer_err - buffer_err;
      pbuffer_err = buffer_err;

      while ((pnl = strchr(pbuffer_err, '\n')))
      {
        *pnl = '\0';
        if (*(pnl-1) == '\r' ) *(pnl-1) = '\0';

        ERROR ("exec plugin: exec_read_one: error = %s", pbuffer_err);

        pbuffer_err = ++pnl;
      }
      /* not completely read ? */
      if (pbuffer_err - buffer_err < len)
      {
        len -= pbuffer_err - buffer_err;
        memmove(buffer_err, pbuffer_err, len);
        pbuffer_err = buffer_err + len;
      }
      else
        pbuffer_err = buffer_err;
    }
    /* reset copy */
    copy = fdset;
  }

  DEBUG ("exec plugin: exec_read_one: Waiting for `%s' to exit.", pl->exec);
  if (waitpid (pl->pid, &status, 0) > 0)
    pl->status = status;

  DEBUG ("exec plugin: Child %i exited with status %i.",
      (int) pl->pid, pl->status);

  pl->pid = 0;

  pthread_mutex_lock (&pl_lock);
  pl->flags &= ~PL_RUNNING;
  pthread_mutex_unlock (&pl_lock);

  close (fd);
  if (fd_err >= 0)
    close (fd_err);

  pthread_exit ((void *) 0);
  return (NULL);
} /* void *exec_read_one }}} */

static void *exec_notification_one (void *arg) /* {{{ */
{
  program_list_t *pl = ((program_list_and_notification_t *) arg)->pl;
  notification_t *n = &((program_list_and_notification_t *) arg)->n;
  notification_meta_t *meta;
  int fd;
  FILE *fh;
  int pid;
  int status;
  const char *severity;

  pid = fork_child (pl, &fd, NULL, NULL);
  if (pid < 0) {
    sfree (arg);
    pthread_exit ((void *) 1);
  }

  fh = fdopen (fd, "w");
  if (fh == NULL)
  {
    char errbuf[1024];
    ERROR ("exec plugin: fdopen (%i) failed: %s", fd,
	sstrerror (errno, errbuf, sizeof (errbuf)));
    kill (pl->pid, SIGTERM);
    pl->pid = 0;
    close (fd);
    sfree (arg);
    pthread_exit ((void *) 1);
  }

  severity = "FAILURE";
  if (n->severity == NOTIF_WARNING)
    severity = "WARNING";
  else if (n->severity == NOTIF_OKAY)
    severity = "OKAY";

  fprintf (fh,
      "Severity: %s\n"
      "Time: %u\n",
      severity, (unsigned int) n->time);

  /* Print the optional fields */
  if (strlen (n->host) > 0)
    fprintf (fh, "Host: %s\n", n->host);
  if (strlen (n->plugin) > 0)
    fprintf (fh, "Plugin: %s\n", n->plugin);
  if (strlen (n->plugin_instance) > 0)
    fprintf (fh, "PluginInstance: %s\n", n->plugin_instance);
  if (strlen (n->type) > 0)
    fprintf (fh, "Type: %s\n", n->type);
  if (strlen (n->type_instance) > 0)
    fprintf (fh, "TypeInstance: %s\n", n->type_instance);

  for (meta = n->meta; meta != NULL; meta = meta->next)
  {
    if (meta->type == NM_TYPE_STRING)
      fprintf (fh, "%s: %s\n", meta->name, meta->nm_value.nm_string);
    else if (meta->type == NM_TYPE_SIGNED_INT)
      fprintf (fh, "%s: %"PRIi64"\n", meta->name, meta->nm_value.nm_signed_int);
    else if (meta->type == NM_TYPE_UNSIGNED_INT)
      fprintf (fh, "%s: %"PRIu64"\n", meta->name, meta->nm_value.nm_unsigned_int);
    else if (meta->type == NM_TYPE_DOUBLE)
      fprintf (fh, "%s: %e\n", meta->name, meta->nm_value.nm_double);
    else if (meta->type == NM_TYPE_BOOLEAN)
      fprintf (fh, "%s: %s\n", meta->name,
	  meta->nm_value.nm_boolean ? "true" : "false");
  }

  fprintf (fh, "\n%s\n", n->message);

  fflush (fh);
  fclose (fh);

  waitpid (pid, &status, 0);

  DEBUG ("exec plugin: Child %i exited with status %i.",
      pid, status);

  if (n->meta != NULL)
    plugin_notification_meta_free (n->meta);
  n->meta = NULL;
  sfree (arg);
  pthread_exit ((void *) 0);
  return (NULL);
} /* void *exec_notification_one }}} */

static int exec_init (void) /* {{{ */
{
  struct sigaction sa;

  memset (&sa, '\0', sizeof (sa));
  sa.sa_handler = sigchld_handler;
  sigaction (SIGCHLD, &sa, NULL);

  return (0);
} /* int exec_init }}} */

static int exec_read (void) /* {{{ */
{
  program_list_t *pl;

  for (pl = pl_head; pl != NULL; pl = pl->next)
  {
    pthread_t t;
    pthread_attr_t attr;

    /* Only execute `normal' style executables here. */
    if ((pl->flags & PL_NORMAL) == 0)
      continue;

    pthread_mutex_lock (&pl_lock);
    /* Skip if a child is already running. */
    if ((pl->flags & PL_RUNNING) != 0)
    {
      pthread_mutex_unlock (&pl_lock);
      continue;
    }
    pl->flags |= PL_RUNNING;
    pthread_mutex_unlock (&pl_lock);

    pthread_attr_init (&attr);
    pthread_attr_setdetachstate (&attr, PTHREAD_CREATE_DETACHED);
    pthread_create (&t, &attr, exec_read_one, (void *) pl);
  } /* for (pl) */

  return (0);
} /* int exec_read }}} */

static int exec_notification (const notification_t *n, /* {{{ */
    user_data_t __attribute__((unused)) *user_data)
{
  program_list_t *pl;
  program_list_and_notification_t *pln;

  for (pl = pl_head; pl != NULL; pl = pl->next)
  {
    pthread_t t;
    pthread_attr_t attr;

    /* Only execute `notification' style executables here. */
    if ((pl->flags & PL_NOTIF_ACTION) == 0)
      continue;

    /* Skip if a child is already running. */
    if (pl->pid != 0)
      continue;

    pln = (program_list_and_notification_t *) malloc (sizeof
	(program_list_and_notification_t));
    if (pln == NULL)
    {
      ERROR ("exec plugin: malloc failed.");
      continue;
    }

    pln->pl = pl;
    memcpy (&pln->n, n, sizeof (notification_t));

    /* Set the `meta' member to NULL, otherwise `plugin_notification_meta_copy'
     * will run into an endless loop. */
    pln->n.meta = NULL;
    plugin_notification_meta_copy (&pln->n, n);

    pthread_attr_init (&attr);
    pthread_attr_setdetachstate (&attr, PTHREAD_CREATE_DETACHED);
    pthread_create (&t, &attr, exec_notification_one, (void *) pln);
  } /* for (pl) */

  return (0);
} /* }}} int exec_notification */

static int exec_shutdown (void) /* {{{ */
{
  program_list_t *pl;
  program_list_t *next;

  pl = pl_head;
  while (pl != NULL)
  {
    next = pl->next;

    if (pl->pid > 0)
    {
      kill (pl->pid, SIGTERM);
      INFO ("exec plugin: Sent SIGTERM to %hu", (unsigned short int) pl->pid);
    }

    sfree (pl->user);
    sfree (pl);

    pl = next;
  } /* while (pl) */
  pl_head = NULL;

  return (0);
} /* int exec_shutdown }}} */

void module_register (void)
{
  plugin_register_complex_config ("exec", exec_config);
  plugin_register_init ("exec", exec_init);
  plugin_register_read ("exec", exec_read);
  plugin_register_notification ("exec", exec_notification,
      /* user_data = */ NULL);
  plugin_register_shutdown ("exec", exec_shutdown);
} /* void module_register */

/*
 * vim:shiftwidth=2:softtabstop=2:tabstop=8:fdm=marker
 */<|MERGE_RESOLUTION|>--- conflicted
+++ resolved
@@ -265,7 +265,6 @@
   return (0);
 } /* int exec_config }}} */
 
-<<<<<<< HEAD
 static void set_environment (void) /* {{{ */
 {
   char buffer[1024];
@@ -277,9 +276,7 @@
   setenv ("COLLECTD_HOSTNAME", buffer, /* overwrite = */ 1);
 } /* }}} void set_environment */
 
-=======
 __attribute__((noreturn))
->>>>>>> 40783e89
 static void exec_child (program_list_t *pl) /* {{{ */
 {
   int status;
