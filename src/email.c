/**
 * collectd - src/email.c
 * Copyright (C) 2006-2008  Sebastian Harl
 *
 * Permission is hereby granted, free of charge, to any person obtaining a
 * copy of this software and associated documentation files (the "Software"),
 * to deal in the Software without restriction, including without limitation
 * the rights to use, copy, modify, merge, publish, distribute, sublicense,
 * and/or sell copies of the Software, and to permit persons to whom the
 * Software is furnished to do so, subject to the following conditions:
 *
 * The above copyright notice and this permission notice shall be included in
 * all copies or substantial portions of the Software.
 *
 * THE SOFTWARE IS PROVIDED "AS IS", WITHOUT WARRANTY OF ANY KIND, EXPRESS OR
 * IMPLIED, INCLUDING BUT NOT LIMITED TO THE WARRANTIES OF MERCHANTABILITY,
 * FITNESS FOR A PARTICULAR PURPOSE AND NONINFRINGEMENT. IN NO EVENT SHALL THE
 * AUTHORS OR COPYRIGHT HOLDERS BE LIABLE FOR ANY CLAIM, DAMAGES OR OTHER
 * LIABILITY, WHETHER IN AN ACTION OF CONTRACT, TORT OR OTHERWISE, ARISING
 * FROM, OUT OF OR IN CONNECTION WITH THE SOFTWARE OR THE USE OR OTHER
 * DEALINGS IN THE SOFTWARE.
 *
 * Authors:
 *   Sebastian Harl <sh at tokkee.org>
 **/

/*
 * This plugin communicates with a spam filter, a virus scanner or similar
 * software using a UNIX socket and a very simple protocol:
 *
 * e-mail type (e.g. ham, spam, virus, ...) and size
 * e:<type>:<bytes>
 *
 * spam score
 * s:<value>
 *
 * successful spam checks
 * c:<type1>[,<type2>,...]
 */

#include "collectd.h"

#include "common.h"
#include "plugin.h"

#include <stddef.h>

#include <sys/select.h>
#include <sys/un.h>

/* some systems (e.g. Darwin) seem to not define UNIX_PATH_MAX at all */
#ifndef UNIX_PATH_MAX
#define UNIX_PATH_MAX sizeof(((struct sockaddr_un *)0)->sun_path)
#endif /* UNIX_PATH_MAX */

#if HAVE_GRP_H
#include <grp.h>
#endif /* HAVE_GRP_H */

#define SOCK_PATH LOCALSTATEDIR "/run/" PACKAGE_NAME "-email"
#define MAX_CONNS 5
#define MAX_CONNS_LIMIT 16384

#define log_debug(...) DEBUG("email: "__VA_ARGS__)
#define log_err(...) ERROR("email: "__VA_ARGS__)
#define log_warn(...) WARNING("email: "__VA_ARGS__)

/*
 * Private data structures
 */
/* linked list of email and check types */
typedef struct type {
  char *name;
  int value;
  struct type *next;
} type_t;

typedef struct {
  type_t *head;
  type_t *tail;
} type_list_t;

/* collector thread control information */
typedef struct collector {
  pthread_t thread;

  /* socket descriptor of the current/last connection */
  FILE *socket;
} collector_t;

/* linked list of pending connections */
typedef struct conn {
  /* socket to read data from */
  FILE *socket;

  /* linked list of connections */
  struct conn *next;
} conn_t;

typedef struct {
  conn_t *head;
  conn_t *tail;
} conn_list_t;

/*
 * Private variables
 */
/* valid configuration file keys */
static const char *config_keys[] = {"SocketFile", "SocketGroup", "SocketPerms",
                                    "MaxConns"};
static int config_keys_num = STATIC_ARRAY_SIZE(config_keys);

/* socket configuration */
static char *sock_file = NULL;
static char *sock_group = NULL;
static int sock_perms = S_IRWXU | S_IRWXG;
static int max_conns = MAX_CONNS;

/* state of the plugin */
static int disabled = 0;

/* thread managing "client" connections */
static pthread_t connector = (pthread_t)0;
static int connector_socket = -1;

/* tell the collector threads that a new connection is available */
static pthread_cond_t conn_available = PTHREAD_COND_INITIALIZER;

/* connections that are waiting to be processed */
static pthread_mutex_t conns_mutex = PTHREAD_MUTEX_INITIALIZER;
static conn_list_t conns;

/* tell the connector thread that a collector is available */
static pthread_cond_t collector_available = PTHREAD_COND_INITIALIZER;

/* collector threads */
static collector_t **collectors = NULL;

static pthread_mutex_t available_mutex = PTHREAD_MUTEX_INITIALIZER;
static int available_collectors;

static pthread_mutex_t count_mutex = PTHREAD_MUTEX_INITIALIZER;
static type_list_t list_count;
static type_list_t list_count_copy;

static pthread_mutex_t size_mutex = PTHREAD_MUTEX_INITIALIZER;
static type_list_t list_size;
static type_list_t list_size_copy;

static pthread_mutex_t score_mutex = PTHREAD_MUTEX_INITIALIZER;
static double score;
static int score_count;

static pthread_mutex_t check_mutex = PTHREAD_MUTEX_INITIALIZER;
static type_list_t list_check;
static type_list_t list_check_copy;

/*
 * Private functions
 */
static int email_config(const char *key, const char *value) {
  if (strcasecmp(key, "SocketFile") == 0) {
    if (sock_file != NULL)
      free(sock_file);
    sock_file = sstrdup(value);
  } else if (strcasecmp(key, "SocketGroup") == 0) {
    if (sock_group != NULL)
      free(sock_group);
    sock_group = sstrdup(value);
  } else if (strcasecmp(key, "SocketPerms") == 0) {
    /* the user is responsible for providing reasonable values */
    sock_perms = (int)strtol(value, NULL, 8);
  } else if (strcasecmp(key, "MaxConns") == 0) {
    long int tmp = strtol(value, NULL, 0);

    if (tmp < 1) {
      fprintf(stderr, "email plugin: `MaxConns' was set to invalid "
                      "value %li, will use default %i.\n",
              tmp, MAX_CONNS);
      ERROR("email plugin: `MaxConns' was set to invalid "
            "value %li, will use default %i.\n",
            tmp, MAX_CONNS);
      max_conns = MAX_CONNS;
    } else if (tmp > MAX_CONNS_LIMIT) {
      fprintf(stderr, "email plugin: `MaxConns' was set to invalid "
                      "value %li, will use hardcoded limit %i.\n",
              tmp, MAX_CONNS_LIMIT);
      ERROR("email plugin: `MaxConns' was set to invalid "
            "value %li, will use hardcoded limit %i.\n",
            tmp, MAX_CONNS_LIMIT);
      max_conns = MAX_CONNS_LIMIT;
    } else {
      max_conns = (int)tmp;
    }
  } else {
    return -1;
  }
  return 0;
} /* static int email_config (char *, char *) */

/* Increment the value of the given name in the given list by incr. */
static void type_list_incr(type_list_t *list, char *name, int incr) {
  if (list->head == NULL) {
    list->head = smalloc(sizeof(*list->head));

    list->head->name = sstrdup(name);
    list->head->value = incr;
    list->head->next = NULL;

    list->tail = list->head;
  } else {
    type_t *ptr;

    for (ptr = list->head; NULL != ptr; ptr = ptr->next) {
      if (strcmp(name, ptr->name) == 0)
        break;
    }

    if (ptr == NULL) {
      list->tail->next = smalloc(sizeof(*list->tail->next));
      list->tail = list->tail->next;

      list->tail->name = sstrdup(name);
      list->tail->value = incr;
      list->tail->next = NULL;
    } else {
      ptr->value += incr;
    }
  }
  return;
} /* static void type_list_incr (type_list_t *, char *) */

static void *collect(void *arg) {
  collector_t *this = (collector_t *)arg;

  while (1) {
    conn_t *connection;

    pthread_mutex_lock(&conns_mutex);

    while (conns.head == NULL) {
      pthread_cond_wait(&conn_available, &conns_mutex);
    }

    connection = conns.head;
    conns.head = conns.head->next;

    if (conns.head == NULL) {
      conns.tail = NULL;
    }

    pthread_mutex_unlock(&conns_mutex);

    /* make the socket available to the global
     * thread and connection management */
    this->socket = connection->socket;

    log_debug("collect: handling connection on fd #%i", fileno(this->socket));

    while (42) {
      /* 256 bytes ought to be enough for anybody ;-) */
      char line[256 + 1]; /* line + '\0' */
      int len = 0;

      errno = 0;
      if (fgets(line, sizeof(line), this->socket) == NULL) {
        if (errno != 0) {
          log_err("collect: reading from socket (fd #%i) "
                  "failed: %s",
                  fileno(this->socket), STRERRNO);
        }
        break;
      }

      len = strlen(line);
      if ((line[len - 1] != '\n') && (line[len - 1] != '\r')) {
        log_warn("collect: line too long (> %zu characters): "
                 "'%s' (truncated)",
                 sizeof(line) - 1, line);

        while (fgets(line, sizeof(line), this->socket) != NULL)
          if ((line[len - 1] == '\n') || (line[len - 1] == '\r'))
            break;
        continue;
      }
      if (len < 3) { /* [a-z] ':' '\n' */
        continue;
      }

      line[len - 1] = 0;

      log_debug("collect: line = '%s'", line);

      if (line[1] != ':') {
        log_err("collect: syntax error in line '%s'", line);
        continue;
      }

      if (line[0] == 'e') { /* e:<type>:<bytes> */
        char *type = line + 2;
        char *bytes_str = strchr(type, ':');
        if (bytes_str == NULL) {
          log_err("collect: syntax error in line '%s'", line);
          continue;
        }

        *bytes_str = 0;
        bytes_str++;

        pthread_mutex_lock(&count_mutex);
        type_list_incr(&list_count, type, /* increment = */ 1);
        pthread_mutex_unlock(&count_mutex);

        int bytes = atoi(bytes_str);
        if (bytes > 0) {
          pthread_mutex_lock(&size_mutex);
          type_list_incr(&list_size, type, /* increment = */ bytes);
          pthread_mutex_unlock(&size_mutex);
        }
      } else if (line[0] == 's') { /* s:<value> */
        pthread_mutex_lock(&score_mutex);
        score = (score * (double)score_count + atof(line + 2)) /
                (double)(score_count + 1);
        ++score_count;
        pthread_mutex_unlock(&score_mutex);
      } else if (line[0] == 'c') { /* c:<type1>[,<type2>,...] */
        char *dummy = line + 2;
        char *endptr = NULL;
        char *type;

        pthread_mutex_lock(&check_mutex);
        while ((type = strtok_r(dummy, ",", &endptr)) != NULL) {
          dummy = NULL;
          type_list_incr(&list_check, type, /* increment = */ 1);
        }
        pthread_mutex_unlock(&check_mutex);
      } else {
        log_err("collect: unknown type '%c'", line[0]);
      }
    } /* while (42) */

    log_debug("Shutting down connection on fd #%i", fileno(this->socket));

    fclose(connection->socket);
    free(connection);

    this->socket = NULL;

    pthread_mutex_lock(&available_mutex);
    ++available_collectors;
    pthread_mutex_unlock(&available_mutex);

    pthread_cond_signal(&collector_available);
  } /* while (1) */

  pthread_exit((void *)0);
  return (void *)0;
} /* static void *collect (void *) */

static void *open_connection(void __attribute__((unused)) * arg) {
  const char *path = (NULL == sock_file) ? SOCK_PATH : sock_file;
  const char *group = (NULL == sock_group) ? COLLECTD_GRP_NAME : sock_group;

  /* create UNIX socket */
  errno = 0;
  if ((connector_socket = socket(PF_UNIX, SOCK_STREAM, 0)) == -1) {
    disabled = 1;
    log_err("socket() failed: %s", STRERRNO);
    pthread_exit((void *)1);
  }

<<<<<<< HEAD
  struct sockaddr_un addr = {.sun_family = AF_UNIX};
=======
  struct sockaddr_un addr = {
      .sun_family = AF_UNIX,
  };
>>>>>>> 85d892df
  sstrncpy(addr.sun_path, path, (size_t)(UNIX_PATH_MAX - 1));

  errno = 0;
  if (bind(connector_socket, (struct sockaddr *)&addr,
           offsetof(struct sockaddr_un, sun_path) + strlen(addr.sun_path)) ==
      -1) {
<<<<<<< HEAD
=======
    char errbuf[1024];
>>>>>>> 85d892df
    disabled = 1;
    close(connector_socket);
    connector_socket = -1;
    log_err("bind() failed: %s", STRERRNO);
    pthread_exit((void *)1);
  }

  errno = 0;
  if (listen(connector_socket, 5) == -1) {
    disabled = 1;
    close(connector_socket);
    connector_socket = -1;
    log_err("listen() failed: %s", STRERRNO);
    pthread_exit((void *)1);
  }

  {
    struct group sg;
    struct group *grp;
    int status;

    long int grbuf_size = sysconf(_SC_GETGR_R_SIZE_MAX);
    if (grbuf_size <= 0)
      grbuf_size = sysconf(_SC_PAGESIZE);
    if (grbuf_size <= 0)
      grbuf_size = 4096;
    char grbuf[grbuf_size];

    grp = NULL;
    status = getgrnam_r(group, &sg, grbuf, sizeof(grbuf), &grp);
    if (status != 0) {
      log_warn("getgrnam_r (%s) failed: %s", group, STRERROR(status));
    } else if (grp == NULL) {
      log_warn("No such group: `%s'", group);
    } else {
      status = chown(path, (uid_t)-1, grp->gr_gid);
      if (status != 0) {
        log_warn("chown (%s, -1, %i) failed: %s", path, (int)grp->gr_gid,
                 STRERRNO);
      }
    }
  }

  errno = 0;
  if (chmod(path, sock_perms) != 0) {
    log_warn("chmod() failed: %s", STRERRNO);
  }

  { /* initialize collector threads */
    pthread_attr_t ptattr;

    conns.head = NULL;
    conns.tail = NULL;

    pthread_attr_init(&ptattr);
    pthread_attr_setdetachstate(&ptattr, PTHREAD_CREATE_DETACHED);

    available_collectors = max_conns;

    collectors = smalloc(max_conns * sizeof(*collectors));

    for (int i = 0; i < max_conns; ++i) {
      collectors[i] = smalloc(sizeof(*collectors[i]));
      collectors[i]->socket = NULL;

      if (plugin_thread_create(&collectors[i]->thread, &ptattr, collect,
                               collectors[i], "email collector") != 0) {
        log_err("plugin_thread_create() failed: %s", STRERRNO);
        collectors[i]->thread = (pthread_t)0;
      }
    }

    pthread_attr_destroy(&ptattr);
  }

  while (1) {
    int remote = 0;

    conn_t *connection;

    pthread_mutex_lock(&available_mutex);

    while (available_collectors == 0) {
      pthread_cond_wait(&collector_available, &available_mutex);
    }

    --available_collectors;

    pthread_mutex_unlock(&available_mutex);

    while (42) {
      errno = 0;

      remote = accept(connector_socket, NULL, NULL);
      if (remote == -1) {
        if (errno == EINTR)
          continue;

        disabled = 1;
        close(connector_socket);
        connector_socket = -1;
        log_err("accept() failed: %s", STRERRNO);
        pthread_exit((void *)1);
      }

      /* access() succeeded. */
      break;
    }

    connection = calloc(1, sizeof(*connection));
    if (connection == NULL) {
      close(remote);
      continue;
    }

    connection->socket = fdopen(remote, "r");
    connection->next = NULL;

    if (connection->socket == NULL) {
      close(remote);
      sfree(connection);
      continue;
    }

    pthread_mutex_lock(&conns_mutex);

    if (conns.head == NULL) {
      conns.head = connection;
      conns.tail = connection;
    } else {
      conns.tail->next = connection;
      conns.tail = conns.tail->next;
    }

    pthread_mutex_unlock(&conns_mutex);

    pthread_cond_signal(&conn_available);
  }

  pthread_exit((void *)0);
  return (void *)0;
} /* static void *open_connection (void *) */

static int email_init(void) {
  if (plugin_thread_create(&connector, NULL, open_connection, NULL,
                           "email listener") != 0) {
    disabled = 1;
    log_err("plugin_thread_create() failed: %s", STRERRNO);
    return -1;
  }

  return 0;
} /* int email_init */

static void type_list_free(type_list_t *t) {
  type_t *this;

  this = t->head;
  while (this != NULL) {
    type_t *next = this->next;

    sfree(this->name);
    sfree(this);

    this = next;
  }

  t->head = NULL;
  t->tail = NULL;
}

static int email_shutdown(void) {
  if (connector != ((pthread_t)0)) {
    pthread_kill(connector, SIGTERM);
    connector = (pthread_t)0;
  }

  if (connector_socket >= 0) {
    close(connector_socket);
    connector_socket = -1;
  }

  /* don't allow any more connections to be processed */
  pthread_mutex_lock(&conns_mutex);

  available_collectors = 0;

  if (collectors != NULL) {
    for (int i = 0; i < max_conns; ++i) {
      if (collectors[i] == NULL)
        continue;

      if (collectors[i]->thread != ((pthread_t)0)) {
        pthread_kill(collectors[i]->thread, SIGTERM);
        collectors[i]->thread = (pthread_t)0;
      }

      if (collectors[i]->socket != NULL) {
        fclose(collectors[i]->socket);
        collectors[i]->socket = NULL;
      }

      sfree(collectors[i]);
    }
    sfree(collectors);
  } /* if (collectors != NULL) */

  pthread_mutex_unlock(&conns_mutex);

  type_list_free(&list_count);
  type_list_free(&list_count_copy);
  type_list_free(&list_size);
  type_list_free(&list_size_copy);
  type_list_free(&list_check);
  type_list_free(&list_check_copy);

  unlink((sock_file == NULL) ? SOCK_PATH : sock_file);

  sfree(sock_file);
  sfree(sock_group);
  return 0;
} /* static void email_shutdown (void) */

static void email_submit(const char *type, const char *type_instance,
                         gauge_t value) {
  value_list_t vl = VALUE_LIST_INIT;

  vl.values = &(value_t){.gauge = value};
  vl.values_len = 1;
  sstrncpy(vl.plugin, "email", sizeof(vl.plugin));
  sstrncpy(vl.type, type, sizeof(vl.type));
  sstrncpy(vl.type_instance, type_instance, sizeof(vl.type_instance));

  plugin_dispatch_values(&vl);
} /* void email_submit */

/* Copy list l1 to list l2. l2 may partly exist already, but it is assumed
 * that neither the order nor the name of any element of either list is
 * changed and no elements are deleted. The values of l1 are reset to zero
 * after they have been copied to l2. */
static void copy_type_list(type_list_t *l1, type_list_t *l2) {
  type_t *last = NULL;

  for (type_t *ptr1 = l1->head, *ptr2 = l2->head; ptr1 != NULL;
       ptr1 = ptr1->next, last = ptr2, ptr2 = ptr2->next) {
    if (ptr2 == NULL) {
      ptr2 = smalloc(sizeof(*ptr2));
      ptr2->name = NULL;
      ptr2->next = NULL;

      if (last == NULL) {
        l2->head = ptr2;
      } else {
        last->next = ptr2;
      }

      l2->tail = ptr2;
    }

    if (ptr2->name == NULL) {
      ptr2->name = sstrdup(ptr1->name);
    }

    ptr2->value = ptr1->value;
    ptr1->value = 0;
  }
  return;
}

static int email_read(void) {
  double score_old;
  int score_count_old;

  if (disabled)
    return -1;

  /* email count */
  pthread_mutex_lock(&count_mutex);

  copy_type_list(&list_count, &list_count_copy);

  pthread_mutex_unlock(&count_mutex);

  for (type_t *ptr = list_count_copy.head; ptr != NULL; ptr = ptr->next) {
    email_submit("email_count", ptr->name, ptr->value);
  }

  /* email size */
  pthread_mutex_lock(&size_mutex);

  copy_type_list(&list_size, &list_size_copy);

  pthread_mutex_unlock(&size_mutex);

  for (type_t *ptr = list_size_copy.head; ptr != NULL; ptr = ptr->next) {
    email_submit("email_size", ptr->name, ptr->value);
  }

  /* spam score */
  pthread_mutex_lock(&score_mutex);

  score_old = score;
  score_count_old = score_count;
  score = 0.0;
  score_count = 0;

  pthread_mutex_unlock(&score_mutex);

  if (score_count_old > 0)
    email_submit("spam_score", "", score_old);

  /* spam checks */
  pthread_mutex_lock(&check_mutex);

  copy_type_list(&list_check, &list_check_copy);

  pthread_mutex_unlock(&check_mutex);

  for (type_t *ptr = list_check_copy.head; ptr != NULL; ptr = ptr->next)
    email_submit("spam_check", ptr->name, ptr->value);

  return 0;
} /* int email_read */

void module_register(void) {
  plugin_register_config("email", email_config, config_keys, config_keys_num);
  plugin_register_init("email", email_init);
  plugin_register_read("email", email_read);
  plugin_register_shutdown("email", email_shutdown);
} /* void module_register */<|MERGE_RESOLUTION|>--- conflicted
+++ resolved
@@ -369,23 +369,15 @@
     pthread_exit((void *)1);
   }
 
-<<<<<<< HEAD
-  struct sockaddr_un addr = {.sun_family = AF_UNIX};
-=======
   struct sockaddr_un addr = {
       .sun_family = AF_UNIX,
   };
->>>>>>> 85d892df
   sstrncpy(addr.sun_path, path, (size_t)(UNIX_PATH_MAX - 1));
 
   errno = 0;
   if (bind(connector_socket, (struct sockaddr *)&addr,
            offsetof(struct sockaddr_un, sun_path) + strlen(addr.sun_path)) ==
       -1) {
-<<<<<<< HEAD
-=======
-    char errbuf[1024];
->>>>>>> 85d892df
     disabled = 1;
     close(connector_socket);
     connector_socket = -1;
